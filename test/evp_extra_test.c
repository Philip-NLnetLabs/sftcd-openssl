--- conflicted
+++ resolved
@@ -35,14 +35,10 @@
 #include "internal/nelem.h"
 #include "internal/sizes.h"
 #include "crypto/evp.h"
-<<<<<<< HEAD
-#include "../e_os.h" /* strcasecmp */
+#include "internal/e_os.h" /* strcasecmp */
 #ifndef OPENSSL_NO_EC
 #include "openssl/hpke.h"
 #endif
-=======
-#include "internal/e_os.h" /* strcasecmp */
->>>>>>> fed1e899
 
 static OSSL_LIB_CTX *testctx = NULL;
 static char *testpropq = NULL;
@@ -4412,7 +4408,6 @@
 # endif /* OPENSSL_NO_DYNAMIC_ENGINE */
 #endif /* OPENSSL_NO_DEPRECATED_3_0 */
 
-<<<<<<< HEAD
 #ifndef OPENSSL_NO_EC
 static int test_hpke(void)
 {
@@ -4471,7 +4466,7 @@
     return testresult;
 }
 #endif
-=======
+
 static int ecxnids[] = {
     NID_X25519,
     NID_X448,
@@ -4493,7 +4488,6 @@
     }
     return 1;
 }
->>>>>>> fed1e899
 
 typedef enum OPTION_choice {
     OPT_ERR = -1,
