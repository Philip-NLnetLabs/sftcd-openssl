/*
 * Copyright 1995-2018 The OpenSSL Project Authors. All Rights Reserved.
 * Copyright 2005 Nokia. All rights reserved.
 *
 * Licensed under the Apache License 2.0 (the "License").  You may not use
 * this file except in compliance with the License.  You can obtain a copy
 * in the file LICENSE in the source distribution or at
 * https://www.openssl.org/source/license.html
 */

#include "e_os.h"
#include <ctype.h>
#include <stdio.h>
#include <stdlib.h>
#include <string.h>
#include <errno.h>
#include <openssl/e_os2.h>

#ifndef OPENSSL_NO_ESNI
# include <openssl/esni.h>
# include <openssl/esnierr.h>
#endif

#ifndef OPENSSL_NO_SOCK

/*
 * With IPv6, it looks like Digital has mixed up the proper order of
 * recursive header file inclusion, resulting in the compiler complaining
 * that u_int isn't defined, but only if _POSIX_C_SOURCE is defined, which is
 * needed to have fileno() declared correctly...  So let's define u_int
 */
#if defined(OPENSSL_SYS_VMS_DECC) && !defined(__U_INT)
# define __U_INT
typedef unsigned int u_int;
#endif

#include "apps.h"
#include "progs.h"
#include <openssl/x509.h>
#include <openssl/ssl.h>
#include <openssl/err.h>
#include <openssl/pem.h>
#include <openssl/rand.h>
#include <openssl/ocsp.h>
#include <openssl/bn.h>
#include <openssl/async.h>
#ifndef OPENSSL_NO_SRP
# include <openssl/srp.h>
#endif
#ifndef OPENSSL_NO_CT
# include <openssl/ct.h>
#endif
#include "s_apps.h"
#include "timeouts.h"
#include "internal/sockets.h"

#if defined(__has_feature)
# if __has_feature(memory_sanitizer)
#  include <sanitizer/msan_interface.h>
# endif
#endif

#undef BUFSIZZ
#define BUFSIZZ 1024*8
#define S_CLIENT_IRC_READ_TIMEOUT 8

static char *prog;
static int c_debug = 0;
static int c_showcerts = 0;
static char *keymatexportlabel = NULL;
static int keymatexportlen = 20;
static BIO *bio_c_out = NULL;
static int c_quiet = 0;
static char *sess_out = NULL;
#ifndef OPENSSL_NO_ENSI
const char *encservername = NULL;
const char *servername = NULL;
#endif
static SSL_SESSION *psksess = NULL;

static void print_stuff(BIO *berr, SSL *con, int full);
#ifndef OPENSSL_NO_OCSP
static int ocsp_resp_cb(SSL *s, void *arg);
#endif
#ifndef OPENSSL_NO_ESNI
static unsigned int esni_cb(SSL *s, int index);
int esni_strict=0;
#endif
static int ldap_ExtendedResponse_parse(const char *buf, long rem);
static char *base64encode (const void *buf, size_t len);

static int saved_errno;

static void save_errno(void)
{
    saved_errno = errno;
    errno = 0;
}

static int restore_errno(void)
{
    int ret = errno;
    errno = saved_errno;
    return ret;
}

static void do_ssl_shutdown(SSL *ssl)
{
    int ret;

    do {
        /* We only do unidirectional shutdown */
        ret = SSL_shutdown(ssl);
        if (ret < 0) {
            switch (SSL_get_error(ssl, ret)) {
            case SSL_ERROR_WANT_READ:
            case SSL_ERROR_WANT_WRITE:
            case SSL_ERROR_WANT_ASYNC:
            case SSL_ERROR_WANT_ASYNC_JOB:
                /* We just do busy waiting. Nothing clever */
                continue;
            }
            ret = 0;
        }
    } while (ret < 0);
}

/* Default PSK identity and key */
static char *psk_identity = "Client_identity";

#ifndef OPENSSL_NO_PSK
static unsigned int psk_client_cb(SSL *ssl, const char *hint, char *identity,
                                  unsigned int max_identity_len,
                                  unsigned char *psk,
                                  unsigned int max_psk_len)
{
    int ret;
    long key_len;
    unsigned char *key;

    if (c_debug)
        BIO_printf(bio_c_out, "psk_client_cb\n");
    if (!hint) {
        /* no ServerKeyExchange message */
        if (c_debug)
            BIO_printf(bio_c_out,
                       "NULL received PSK identity hint, continuing anyway\n");
    } else if (c_debug) {
        BIO_printf(bio_c_out, "Received PSK identity hint '%s'\n", hint);
    }

    /*
     * lookup PSK identity and PSK key based on the given identity hint here
     */
    ret = BIO_snprintf(identity, max_identity_len, "%s", psk_identity);
    if (ret < 0 || (unsigned int)ret > max_identity_len)
        goto out_err;
    if (c_debug)
        BIO_printf(bio_c_out, "created identity '%s' len=%d\n", identity,
                   ret);

    /* convert the PSK key to binary */
    key = OPENSSL_hexstr2buf(psk_key, &key_len);
    if (key == NULL) {
        BIO_printf(bio_err, "Could not convert PSK key '%s' to buffer\n",
                   psk_key);
        return 0;
    }
    if (max_psk_len > INT_MAX || key_len > (long)max_psk_len) {
        BIO_printf(bio_err,
                   "psk buffer of callback is too small (%d) for key (%ld)\n",
                   max_psk_len, key_len);
        OPENSSL_free(key);
        return 0;
    }

    memcpy(psk, key, key_len);
    OPENSSL_free(key);

    if (c_debug)
        BIO_printf(bio_c_out, "created PSK len=%ld\n", key_len);

    return key_len;
 out_err:
    if (c_debug)
        BIO_printf(bio_err, "Error in PSK client callback\n");
    return 0;
}
#endif

const unsigned char tls13_aes128gcmsha256_id[] = { 0x13, 0x01 };
const unsigned char tls13_aes256gcmsha384_id[] = { 0x13, 0x02 };

static int psk_use_session_cb(SSL *s, const EVP_MD *md,
                              const unsigned char **id, size_t *idlen,
                              SSL_SESSION **sess)
{
    SSL_SESSION *usesess = NULL;
    const SSL_CIPHER *cipher = NULL;

    if (psksess != NULL) {
        SSL_SESSION_up_ref(psksess);
        usesess = psksess;
    } else {
        long key_len;
        unsigned char *key = OPENSSL_hexstr2buf(psk_key, &key_len);

        if (key == NULL) {
            BIO_printf(bio_err, "Could not convert PSK key '%s' to buffer\n",
                       psk_key);
            return 0;
        }

        /* We default to SHA-256 */
        cipher = SSL_CIPHER_find(s, tls13_aes128gcmsha256_id);
        if (cipher == NULL) {
            BIO_printf(bio_err, "Error finding suitable ciphersuite\n");
            OPENSSL_free(key);
            return 0;
        }

        usesess = SSL_SESSION_new();
        if (usesess == NULL
                || !SSL_SESSION_set1_master_key(usesess, key, key_len)
                || !SSL_SESSION_set_cipher(usesess, cipher)
                || !SSL_SESSION_set_protocol_version(usesess, TLS1_3_VERSION)) {
            OPENSSL_free(key);
            goto err;
        }
        OPENSSL_free(key);
    }

    cipher = SSL_SESSION_get0_cipher(usesess);
    if (cipher == NULL)
        goto err;

    if (md != NULL && SSL_CIPHER_get_handshake_digest(cipher) != md) {
        /* PSK not usable, ignore it */
        *id = NULL;
        *idlen = 0;
        *sess = NULL;
        SSL_SESSION_free(usesess);
    } else {
        *sess = usesess;
        *id = (unsigned char *)psk_identity;
        *idlen = strlen(psk_identity);
    }

    return 1;

 err:
    SSL_SESSION_free(usesess);
    return 0;
}

/* This is a context that we pass to callbacks */
typedef struct tlsextctx_st {
    BIO *biodebug;
    int ack;
} tlsextctx;

static int ssl_servername_cb(SSL *s, int *ad, void *arg)
{
    tlsextctx *p = (tlsextctx *) arg;
    const char *hn = SSL_get_servername(s, TLSEXT_NAMETYPE_host_name);
    if (SSL_get_servername_type(s) != -1)
        p->ack = !SSL_session_reused(s) && hn != NULL;
    else
        BIO_printf(bio_err, "Can't use SSL_get_servername\n");

    return SSL_TLSEXT_ERR_OK;
}

#ifndef OPENSSL_NO_SRP

/* This is a context that we pass to all callbacks */
typedef struct srp_arg_st {
    char *srppassin;
    char *srplogin;
    int msg;                    /* copy from c_msg */
    int debug;                  /* copy from c_debug */
    int amp;                    /* allow more groups */
    int strength;               /* minimal size for N */
} SRP_ARG;

# define SRP_NUMBER_ITERATIONS_FOR_PRIME 64

static int srp_Verify_N_and_g(const BIGNUM *N, const BIGNUM *g)
{
    BN_CTX *bn_ctx = BN_CTX_new();
    BIGNUM *p = BN_new();
    BIGNUM *r = BN_new();
    int ret =
        g != NULL && N != NULL && bn_ctx != NULL && BN_is_odd(N) &&
        BN_is_prime_ex(N, SRP_NUMBER_ITERATIONS_FOR_PRIME, bn_ctx, NULL) == 1 &&
        p != NULL && BN_rshift1(p, N) &&
        /* p = (N-1)/2 */
        BN_is_prime_ex(p, SRP_NUMBER_ITERATIONS_FOR_PRIME, bn_ctx, NULL) == 1 &&
        r != NULL &&
        /* verify g^((N-1)/2) == -1 (mod N) */
        BN_mod_exp(r, g, p, N, bn_ctx) &&
        BN_add_word(r, 1) && BN_cmp(r, N) == 0;

    BN_free(r);
    BN_free(p);
    BN_CTX_free(bn_ctx);
    return ret;
}

/*-
 * This callback is used here for two purposes:
 * - extended debugging
 * - making some primality tests for unknown groups
 * The callback is only called for a non default group.
 *
 * An application does not need the call back at all if
 * only the standard groups are used.  In real life situations,
 * client and server already share well known groups,
 * thus there is no need to verify them.
 * Furthermore, in case that a server actually proposes a group that
 * is not one of those defined in RFC 5054, it is more appropriate
 * to add the group to a static list and then compare since
 * primality tests are rather cpu consuming.
 */

static int ssl_srp_verify_param_cb(SSL *s, void *arg)
{
    SRP_ARG *srp_arg = (SRP_ARG *)arg;
    BIGNUM *N = NULL, *g = NULL;

    if (((N = SSL_get_srp_N(s)) == NULL) || ((g = SSL_get_srp_g(s)) == NULL))
        return 0;
    if (srp_arg->debug || srp_arg->msg || srp_arg->amp == 1) {
        BIO_printf(bio_err, "SRP parameters:\n");
        BIO_printf(bio_err, "\tN=");
        BN_print(bio_err, N);
        BIO_printf(bio_err, "\n\tg=");
        BN_print(bio_err, g);
        BIO_printf(bio_err, "\n");
    }

    if (SRP_check_known_gN_param(g, N))
        return 1;

    if (srp_arg->amp == 1) {
        if (srp_arg->debug)
            BIO_printf(bio_err,
                       "SRP param N and g are not known params, going to check deeper.\n");

        /*
         * The srp_moregroups is a real debugging feature. Implementors
         * should rather add the value to the known ones. The minimal size
         * has already been tested.
         */
        if (BN_num_bits(g) <= BN_BITS && srp_Verify_N_and_g(N, g))
            return 1;
    }
    BIO_printf(bio_err, "SRP param N and g rejected.\n");
    return 0;
}

# define PWD_STRLEN 1024

static char *ssl_give_srp_client_pwd_cb(SSL *s, void *arg)
{
    SRP_ARG *srp_arg = (SRP_ARG *)arg;
    char *pass = app_malloc(PWD_STRLEN + 1, "SRP password buffer");
    PW_CB_DATA cb_tmp;
    int l;

    cb_tmp.password = (char *)srp_arg->srppassin;
    cb_tmp.prompt_info = "SRP user";
    if ((l = password_callback(pass, PWD_STRLEN, 0, &cb_tmp)) < 0) {
        BIO_printf(bio_err, "Can't read Password\n");
        OPENSSL_free(pass);
        return NULL;
    }
    *(pass + l) = '\0';

    return pass;
}

#endif

#ifndef OPENSSL_NO_NEXTPROTONEG
/* This the context that we pass to next_proto_cb */
typedef struct tlsextnextprotoctx_st {
    unsigned char *data;
    size_t len;
    int status;
} tlsextnextprotoctx;

static tlsextnextprotoctx next_proto;

static int next_proto_cb(SSL *s, unsigned char **out, unsigned char *outlen,
                         const unsigned char *in, unsigned int inlen,
                         void *arg)
{
    tlsextnextprotoctx *ctx = arg;

    if (!c_quiet) {
        /* We can assume that |in| is syntactically valid. */
        unsigned i;
        BIO_printf(bio_c_out, "Protocols advertised by server: ");
        for (i = 0; i < inlen;) {
            if (i)
                BIO_write(bio_c_out, ", ", 2);
            BIO_write(bio_c_out, &in[i + 1], in[i]);
            i += in[i] + 1;
        }
        BIO_write(bio_c_out, "\n", 1);
    }

    ctx->status =
        SSL_select_next_proto(out, outlen, in, inlen, ctx->data, ctx->len);
    return SSL_TLSEXT_ERR_OK;
}
#endif                         /* ndef OPENSSL_NO_NEXTPROTONEG */

static int serverinfo_cli_parse_cb(SSL *s, unsigned int ext_type,
                                   const unsigned char *in, size_t inlen,
                                   int *al, void *arg)
{
    char pem_name[100];
    unsigned char ext_buf[4 + 65536];

    /* Reconstruct the type/len fields prior to extension data */
    inlen &= 0xffff; /* for formal memcmpy correctness */
    ext_buf[0] = (unsigned char)(ext_type >> 8);
    ext_buf[1] = (unsigned char)(ext_type);
    ext_buf[2] = (unsigned char)(inlen >> 8);
    ext_buf[3] = (unsigned char)(inlen);
    memcpy(ext_buf + 4, in, inlen);

    BIO_snprintf(pem_name, sizeof(pem_name), "SERVERINFO FOR EXTENSION %d",
                 ext_type);
    PEM_write_bio(bio_c_out, pem_name, "", ext_buf, 4 + inlen);
    return 1;
}

/*
 * Hex decoder that tolerates optional whitespace.  Returns number of bytes
 * produced, advances inptr to end of input string.
 */
static ossl_ssize_t hexdecode(const char **inptr, void *result)
{
    unsigned char **out = (unsigned char **)result;
    const char *in = *inptr;
    unsigned char *ret = app_malloc(strlen(in) / 2, "hexdecode");
    unsigned char *cp = ret;
    uint8_t byte;
    int nibble = 0;

    if (ret == NULL)
        return -1;

    for (byte = 0; *in; ++in) {
        int x;

        if (isspace(_UC(*in)))
            continue;
        x = OPENSSL_hexchar2int(*in);
        if (x < 0) {
            OPENSSL_free(ret);
            return 0;
        }
        byte |= (char)x;
        if ((nibble ^= 1) == 0) {
            *cp++ = byte;
            byte = 0;
        } else {
            byte <<= 4;
        }
    }
    if (nibble != 0) {
        OPENSSL_free(ret);
        return 0;
    }
    *inptr = in;

    return cp - (*out = ret);
}

/*
 * Decode unsigned 0..255, returns 1 on success, <= 0 on failure. Advances
 * inptr to next field skipping leading whitespace.
 */
static ossl_ssize_t checked_uint8(const char **inptr, void *out)
{
    uint8_t *result = (uint8_t *)out;
    const char *in = *inptr;
    char *endp;
    long v;
    int e;

    save_errno();
    v = strtol(in, &endp, 10);
    e = restore_errno();

    if (((v == LONG_MIN || v == LONG_MAX) && e == ERANGE) ||
        endp == in || !isspace(_UC(*endp)) ||
        v != (*result = (uint8_t) v)) {
        return -1;
    }
    for (in = endp; isspace(_UC(*in)); ++in)
        continue;

    *inptr = in;
    return 1;
}

struct tlsa_field {
    void *var;
    const char *name;
    ossl_ssize_t (*parser)(const char **, void *);
};

static int tlsa_import_rr(SSL *con, const char *rrdata)
{
    /* Not necessary to re-init these values; the "parsers" do that. */
    static uint8_t usage;
    static uint8_t selector;
    static uint8_t mtype;
    static unsigned char *data;
    static struct tlsa_field tlsa_fields[] = {
        { &usage, "usage", checked_uint8 },
        { &selector, "selector", checked_uint8 },
        { &mtype, "mtype", checked_uint8 },
        { &data, "data", hexdecode },
        { NULL, }
    };
    struct tlsa_field *f;
    int ret;
    const char *cp = rrdata;
    ossl_ssize_t len = 0;

    for (f = tlsa_fields; f->var; ++f) {
        /* Returns number of bytes produced, advances cp to next field */
        if ((len = f->parser(&cp, f->var)) <= 0) {
            BIO_printf(bio_err, "%s: warning: bad TLSA %s field in: %s\n",
                       prog, f->name, rrdata);
            return 0;
        }
    }
    /* The data field is last, so len is its length */
    ret = SSL_dane_tlsa_add(con, usage, selector, mtype, data, len);
    OPENSSL_free(data);

    if (ret == 0) {
        ERR_print_errors(bio_err);
        BIO_printf(bio_err, "%s: warning: unusable TLSA rrdata: %s\n",
                   prog, rrdata);
        return 0;
    }
    if (ret < 0) {
        ERR_print_errors(bio_err);
        BIO_printf(bio_err, "%s: warning: error loading TLSA rrdata: %s\n",
                   prog, rrdata);
        return 0;
    }
    return ret;
}

static int tlsa_import_rrset(SSL *con, STACK_OF(OPENSSL_STRING) *rrset)
{
    int num = sk_OPENSSL_STRING_num(rrset);
    int count = 0;
    int i;

    for (i = 0; i < num; ++i) {
        char *rrdata = sk_OPENSSL_STRING_value(rrset, i);
        if (tlsa_import_rr(con, rrdata) > 0)
            ++count;
    }
    return count > 0;
}

typedef enum OPTION_choice {
    OPT_ERR = -1, OPT_EOF = 0, OPT_HELP,
    OPT_4, OPT_6, OPT_HOST, OPT_PORT, OPT_CONNECT, OPT_BIND, OPT_UNIX,
    OPT_XMPPHOST, OPT_VERIFY, OPT_NAMEOPT,
    OPT_CERT, OPT_CRL, OPT_CRL_DOWNLOAD, OPT_SESS_OUT, OPT_SESS_IN,
    OPT_CERTFORM, OPT_CRLFORM, OPT_VERIFY_RET_ERROR, OPT_VERIFY_QUIET,
    OPT_BRIEF, OPT_PREXIT, OPT_CRLF, OPT_QUIET, OPT_NBIO,
    OPT_SSL_CLIENT_ENGINE, OPT_IGN_EOF, OPT_NO_IGN_EOF,
    OPT_DEBUG, OPT_TLSEXTDEBUG, OPT_STATUS, OPT_WDEBUG,
    OPT_MSG, OPT_MSGFILE, OPT_ENGINE, OPT_TRACE, OPT_SECURITY_DEBUG,
    OPT_SECURITY_DEBUG_VERBOSE, OPT_SHOWCERTS, OPT_NBIO_TEST, OPT_STATE,
    OPT_PSK_IDENTITY, OPT_PSK, OPT_PSK_SESS,
#ifndef OPENSSL_NO_SRP
    OPT_SRPUSER, OPT_SRPPASS, OPT_SRP_STRENGTH, OPT_SRP_LATEUSER,
    OPT_SRP_MOREGROUPS,
#endif
    OPT_SSL3, OPT_SSL_CONFIG,
    OPT_TLS1_3, OPT_TLS1_2, OPT_TLS1_1, OPT_TLS1, OPT_DTLS, OPT_DTLS1,
    OPT_DTLS1_2, OPT_SCTP, OPT_TIMEOUT, OPT_MTU, OPT_KEYFORM, OPT_PASS,
    OPT_CERT_CHAIN, OPT_CAPATH, OPT_NOCAPATH, OPT_CHAINCAPATH, OPT_VERIFYCAPATH,
    OPT_KEY, OPT_RECONNECT, OPT_BUILD_CHAIN, OPT_CAFILE, OPT_NOCAFILE,
    OPT_CHAINCAFILE, OPT_VERIFYCAFILE, OPT_NEXTPROTONEG, OPT_ALPN,
    OPT_SERVERINFO, OPT_STARTTLS, OPT_SERVERNAME, OPT_NOSERVERNAME, OPT_ASYNC,
    OPT_USE_SRTP, OPT_KEYMATEXPORT, OPT_KEYMATEXPORTLEN, OPT_PROTOHOST,
    OPT_MAXFRAGLEN, OPT_MAX_SEND_FRAG, OPT_SPLIT_SEND_FRAG, OPT_MAX_PIPELINES,
    OPT_READ_BUF, OPT_KEYLOG_FILE, OPT_EARLY_DATA, OPT_REQCAFILE,
    OPT_V_ENUM,
    OPT_X_ENUM,
    OPT_S_ENUM,
    OPT_FALLBACKSCSV, OPT_NOCMDS, OPT_PROXY, OPT_PROXY_USER, OPT_PROXY_PASS,
    OPT_DANE_TLSA_DOMAIN,
#ifndef OPENSSL_NO_CT
    OPT_CT, OPT_NOCT, OPT_CTLOG_FILE,
#endif
    OPT_DANE_TLSA_RRDATA, OPT_DANE_EE_NO_NAME,
    OPT_ENABLE_PHA,
<<<<<<< HEAD
#ifndef OPENSSL_NO_ESNI
    OPT_ESNI,
    OPT_ESNI_RR,
    OPT_ESNI_STRICT,
#endif
=======
    OPT_SCTP_LABEL_BUG,
>>>>>>> 09d62b33
    OPT_R_ENUM
} OPTION_CHOICE;

const OPTIONS s_client_options[] = {
    {"help", OPT_HELP, '-', "Display this summary"},
    {"host", OPT_HOST, 's', "Use -connect instead"},
    {"port", OPT_PORT, 'p', "Use -connect instead"},
    {"connect", OPT_CONNECT, 's',
     "TCP/IP where to connect (default is :" PORT ")"},
    {"bind", OPT_BIND, 's', "bind local address for connection"},
    {"proxy", OPT_PROXY, 's',
     "Connect to via specified proxy to the real server"},
    {"proxy_user", OPT_PROXY_USER, 's', "UserID for proxy authentication"},
    {"proxy_pass", OPT_PROXY_PASS, 's', "Proxy authentication password source"},
#ifdef AF_UNIX
    {"unix", OPT_UNIX, 's', "Connect over the specified Unix-domain socket"},
#endif
    {"4", OPT_4, '-', "Use IPv4 only"},
#ifdef AF_INET6
    {"6", OPT_6, '-', "Use IPv6 only"},
#endif
    {"verify", OPT_VERIFY, 'p', "Turn on peer certificate verification"},
    {"cert", OPT_CERT, '<', "Certificate file to use, PEM format assumed"},
    {"certform", OPT_CERTFORM, 'F',
     "Certificate format (PEM or DER) PEM default"},
    {"nameopt", OPT_NAMEOPT, 's', "Various certificate name options"},
    {"key", OPT_KEY, 's', "Private key file to use, if not in -cert file"},
    {"keyform", OPT_KEYFORM, 'E', "Key format (PEM, DER or engine) PEM default"},
    {"pass", OPT_PASS, 's', "Private key file pass phrase source"},
    {"CApath", OPT_CAPATH, '/', "PEM format directory of CA's"},
    {"CAfile", OPT_CAFILE, '<', "PEM format file of CA's"},
    {"no-CAfile", OPT_NOCAFILE, '-',
     "Do not load the default certificates file"},
    {"no-CApath", OPT_NOCAPATH, '-',
     "Do not load certificates from the default certificates directory"},
    {"requestCAfile", OPT_REQCAFILE, '<',
      "PEM format file of CA names to send to the server"},
    {"dane_tlsa_domain", OPT_DANE_TLSA_DOMAIN, 's', "DANE TLSA base domain"},
    {"dane_tlsa_rrdata", OPT_DANE_TLSA_RRDATA, 's',
     "DANE TLSA rrdata presentation form"},
    {"dane_ee_no_namechecks", OPT_DANE_EE_NO_NAME, '-',
     "Disable name checks when matching DANE-EE(3) TLSA records"},
    {"reconnect", OPT_RECONNECT, '-',
     "Drop and re-make the connection with the same Session-ID"},
    {"showcerts", OPT_SHOWCERTS, '-',
     "Show all certificates sent by the server"},
    {"debug", OPT_DEBUG, '-', "Extra output"},
    {"msg", OPT_MSG, '-', "Show protocol messages"},
    {"msgfile", OPT_MSGFILE, '>',
     "File to send output of -msg or -trace, instead of stdout"},
    {"nbio_test", OPT_NBIO_TEST, '-', "More ssl protocol testing"},
    {"state", OPT_STATE, '-', "Print the ssl states"},
    {"crlf", OPT_CRLF, '-', "Convert LF from terminal into CRLF"},
    {"quiet", OPT_QUIET, '-', "No s_client output"},
    {"ign_eof", OPT_IGN_EOF, '-', "Ignore input eof (default when -quiet)"},
    {"no_ign_eof", OPT_NO_IGN_EOF, '-', "Don't ignore input eof"},
    {"starttls", OPT_STARTTLS, 's',
     "Use the appropriate STARTTLS command before starting TLS"},
    {"xmpphost", OPT_XMPPHOST, 's',
     "Alias of -name option for \"-starttls xmpp[-server]\""},
    OPT_R_OPTIONS,
    {"sess_out", OPT_SESS_OUT, '>', "File to write SSL session to"},
    {"sess_in", OPT_SESS_IN, '<', "File to read SSL session from"},
#ifndef OPENSSL_NO_SRTP
    {"use_srtp", OPT_USE_SRTP, 's',
     "Offer SRTP key management with a colon-separated profile list"},
#endif
    {"keymatexport", OPT_KEYMATEXPORT, 's',
     "Export keying material using label"},
    {"keymatexportlen", OPT_KEYMATEXPORTLEN, 'p',
     "Export len bytes of keying material (default 20)"},
    {"maxfraglen", OPT_MAXFRAGLEN, 'p',
     "Enable Maximum Fragment Length Negotiation (len values: 512, 1024, 2048 and 4096)"},
    {"fallback_scsv", OPT_FALLBACKSCSV, '-', "Send the fallback SCSV"},
    {"name", OPT_PROTOHOST, 's',
     "Hostname to use for \"-starttls lmtp\", \"-starttls smtp\" or \"-starttls xmpp[-server]\""},
    {"CRL", OPT_CRL, '<', "CRL file to use"},
    {"crl_download", OPT_CRL_DOWNLOAD, '-', "Download CRL from distribution points"},
    {"CRLform", OPT_CRLFORM, 'F', "CRL format (PEM or DER) PEM is default"},
    {"verify_return_error", OPT_VERIFY_RET_ERROR, '-',
     "Close connection on verification error"},
    {"verify_quiet", OPT_VERIFY_QUIET, '-', "Restrict verify output to errors"},
    {"brief", OPT_BRIEF, '-',
     "Restrict output to brief summary of connection parameters"},
    {"prexit", OPT_PREXIT, '-',
     "Print session information when the program exits"},
    {"security_debug", OPT_SECURITY_DEBUG, '-',
     "Enable security debug messages"},
    {"security_debug_verbose", OPT_SECURITY_DEBUG_VERBOSE, '-',
     "Output more security debug output"},
    {"cert_chain", OPT_CERT_CHAIN, '<',
     "Certificate chain file (in PEM format)"},
    {"chainCApath", OPT_CHAINCAPATH, '/',
     "Use dir as certificate store path to build CA certificate chain"},
    {"verifyCApath", OPT_VERIFYCAPATH, '/',
     "Use dir as certificate store path to verify CA certificate"},
    {"build_chain", OPT_BUILD_CHAIN, '-', "Build certificate chain"},
    {"chainCAfile", OPT_CHAINCAFILE, '<',
     "CA file for certificate chain (PEM format)"},
    {"verifyCAfile", OPT_VERIFYCAFILE, '<',
     "CA file for certificate verification (PEM format)"},
    {"nocommands", OPT_NOCMDS, '-', "Do not use interactive command letters"},
    {"servername", OPT_SERVERNAME, 's',
     "Set TLS extension servername (SNI) in ClientHello (default)"},
#ifndef OPENSSL_NO_ESNI
    {"esni", OPT_ESNI, 's',
     "Set TLS extension encrypted servername (ESNI) in ClientHello, value is to-be-encrypted name"},
    {"esnirr", OPT_ESNI_RR, 's',
     "Set ESNI ESNIKeys, value is base64 encoded from TXT RR as per I-D -02"},
    {"esni_strict",OPT_ESNI_STRICT,'-',
     "Enforce strict matching between ESNI value and TLS server cert"},
#endif
    {"noservername", OPT_NOSERVERNAME, '-',
     "Do not send the server name (SNI) extension in the ClientHello"},
    {"tlsextdebug", OPT_TLSEXTDEBUG, '-',
     "Hex dump of all TLS extensions received"},
#ifndef OPENSSL_NO_OCSP
    {"status", OPT_STATUS, '-', "Request certificate status from server"},
#endif
    {"serverinfo", OPT_SERVERINFO, 's',
     "types  Send empty ClientHello extensions (comma-separated numbers)"},
    {"alpn", OPT_ALPN, 's',
     "Enable ALPN extension, considering named protocols supported (comma-separated list)"},
    {"async", OPT_ASYNC, '-', "Support asynchronous operation"},
    {"ssl_config", OPT_SSL_CONFIG, 's', "Use specified configuration file"},
    {"max_send_frag", OPT_MAX_SEND_FRAG, 'p', "Maximum Size of send frames "},
    {"split_send_frag", OPT_SPLIT_SEND_FRAG, 'p',
     "Size used to split data for encrypt pipelines"},
    {"max_pipelines", OPT_MAX_PIPELINES, 'p',
     "Maximum number of encrypt/decrypt pipelines to be used"},
    {"read_buf", OPT_READ_BUF, 'p',
     "Default read buffer size to be used for connections"},
    OPT_S_OPTIONS,
    OPT_V_OPTIONS,
    OPT_X_OPTIONS,
#ifndef OPENSSL_NO_SSL3
    {"ssl3", OPT_SSL3, '-', "Just use SSLv3"},
#endif
#ifndef OPENSSL_NO_TLS1
    {"tls1", OPT_TLS1, '-', "Just use TLSv1"},
#endif
#ifndef OPENSSL_NO_TLS1_1
    {"tls1_1", OPT_TLS1_1, '-', "Just use TLSv1.1"},
#endif
#ifndef OPENSSL_NO_TLS1_2
    {"tls1_2", OPT_TLS1_2, '-', "Just use TLSv1.2"},
#endif
#ifndef OPENSSL_NO_TLS1_3
    {"tls1_3", OPT_TLS1_3, '-', "Just use TLSv1.3"},
#endif
#ifndef OPENSSL_NO_DTLS
    {"dtls", OPT_DTLS, '-', "Use any version of DTLS"},
    {"timeout", OPT_TIMEOUT, '-',
     "Enable send/receive timeout on DTLS connections"},
    {"mtu", OPT_MTU, 'p', "Set the link layer MTU"},
#endif
#ifndef OPENSSL_NO_DTLS1
    {"dtls1", OPT_DTLS1, '-', "Just use DTLSv1"},
#endif
#ifndef OPENSSL_NO_DTLS1_2
    {"dtls1_2", OPT_DTLS1_2, '-', "Just use DTLSv1.2"},
#endif
#ifndef OPENSSL_NO_SCTP
    {"sctp", OPT_SCTP, '-', "Use SCTP"},
    {"sctp_label_bug", OPT_SCTP_LABEL_BUG, '-', "Enable SCTP label length bug"},
#endif
#ifndef OPENSSL_NO_SSL_TRACE
    {"trace", OPT_TRACE, '-', "Show trace output of protocol messages"},
#endif
#ifdef WATT32
    {"wdebug", OPT_WDEBUG, '-', "WATT-32 tcp debugging"},
#endif
    {"nbio", OPT_NBIO, '-', "Use non-blocking IO"},
    {"psk_identity", OPT_PSK_IDENTITY, 's', "PSK identity"},
    {"psk", OPT_PSK, 's', "PSK in hex (without 0x)"},
    {"psk_session", OPT_PSK_SESS, '<', "File to read PSK SSL session from"},
#ifndef OPENSSL_NO_SRP
    {"srpuser", OPT_SRPUSER, 's', "SRP authentication for 'user'"},
    {"srppass", OPT_SRPPASS, 's', "Password for 'user'"},
    {"srp_lateuser", OPT_SRP_LATEUSER, '-',
     "SRP username into second ClientHello message"},
    {"srp_moregroups", OPT_SRP_MOREGROUPS, '-',
     "Tolerate other than the known g N values."},
    {"srp_strength", OPT_SRP_STRENGTH, 'p', "Minimal length in bits for N"},
#endif
#ifndef OPENSSL_NO_NEXTPROTONEG
    {"nextprotoneg", OPT_NEXTPROTONEG, 's',
     "Enable NPN extension, considering named protocols supported (comma-separated list)"},
#endif
#ifndef OPENSSL_NO_ENGINE
    {"engine", OPT_ENGINE, 's', "Use engine, possibly a hardware device"},
    {"ssl_client_engine", OPT_SSL_CLIENT_ENGINE, 's',
     "Specify engine to be used for client certificate operations"},
#endif
#ifndef OPENSSL_NO_CT
    {"ct", OPT_CT, '-', "Request and parse SCTs (also enables OCSP stapling)"},
    {"noct", OPT_NOCT, '-', "Do not request or parse SCTs (default)"},
    {"ctlogfile", OPT_CTLOG_FILE, '<', "CT log list CONF file"},
#endif
    {"keylogfile", OPT_KEYLOG_FILE, '>', "Write TLS secrets to file"},
    {"early_data", OPT_EARLY_DATA, '<', "File to send as early data"},
    {"enable_pha", OPT_ENABLE_PHA, '-', "Enable post-handshake-authentication"},
    {NULL, OPT_EOF, 0x00, NULL}
};

typedef enum PROTOCOL_choice {
    PROTO_OFF,
    PROTO_SMTP,
    PROTO_POP3,
    PROTO_IMAP,
    PROTO_FTP,
    PROTO_TELNET,
    PROTO_XMPP,
    PROTO_XMPP_SERVER,
    PROTO_CONNECT,
    PROTO_IRC,
    PROTO_MYSQL,
    PROTO_POSTGRES,
    PROTO_LMTP,
    PROTO_NNTP,
    PROTO_SIEVE,
    PROTO_LDAP
} PROTOCOL_CHOICE;

static const OPT_PAIR services[] = {
    {"smtp", PROTO_SMTP},
    {"pop3", PROTO_POP3},
    {"imap", PROTO_IMAP},
    {"ftp", PROTO_FTP},
    {"xmpp", PROTO_XMPP},
    {"xmpp-server", PROTO_XMPP_SERVER},
    {"telnet", PROTO_TELNET},
    {"irc", PROTO_IRC},
    {"mysql", PROTO_MYSQL},
    {"postgres", PROTO_POSTGRES},
    {"lmtp", PROTO_LMTP},
    {"nntp", PROTO_NNTP},
    {"sieve", PROTO_SIEVE},
    {"ldap", PROTO_LDAP},
    {NULL, 0}
};

#define IS_INET_FLAG(o) \
 (o == OPT_4 || o == OPT_6 || o == OPT_HOST || o == OPT_PORT || o == OPT_CONNECT)
#define IS_UNIX_FLAG(o) (o == OPT_UNIX)

#define IS_PROT_FLAG(o) \
 (o == OPT_SSL3 || o == OPT_TLS1 || o == OPT_TLS1_1 || o == OPT_TLS1_2 \
  || o == OPT_TLS1_3 || o == OPT_DTLS || o == OPT_DTLS1 || o == OPT_DTLS1_2)

/* Free |*dest| and optionally set it to a copy of |source|. */
static void freeandcopy(char **dest, const char *source)
{
    OPENSSL_free(*dest);
    *dest = NULL;
    if (source != NULL)
        *dest = OPENSSL_strdup(source);
}

static int new_session_cb(SSL *s, SSL_SESSION *sess)
{

#ifndef OPENSSL_NO_ESNI
    if (c_debug) {
        BIO_printf(bio_c_out,"new_session_cb called\n");
    }
	const char *hn=SSL_SESSION_get0_hostname(sess);
	if (hn==NULL && c_debug) {
		BIO_printf(bio_c_out,"Existing session hostname is NULL\n");
	} else if (c_debug) {
		BIO_printf(bio_c_out,"Existing session hostname is %s\n",hn);
    }
	const char *ehn=SSL_SESSION_get0_enchostname(sess);
	if (ehn==NULL && c_debug) {
		BIO_printf(bio_c_out,"Existing session enchostname is NULL\n");
	} else if (c_debug)  {
		BIO_printf(bio_c_out,"Existing session enchostname is %s\n",ehn);
	}
	if (encservername) {
		/*
		 * If doing ESNI then stuff that name into the session, so that 
	 	 * it'll be visible/remembered later.
	 	 */
        int rv=SSL_SESSION_set1_enchostname(sess,encservername);
        if (rv!=1) {
            if (c_debug) 
                BIO_printf(bio_err, "Can't set ESNI in session...\n");
            ERR_print_errors(bio_err);
        } else {
            if (c_debug) 
                BIO_printf(bio_err, "Set ESNI in session to %s\n",encservername);
            ERR_print_errors(bio_err);
        }

	} 
    if (servername) {
		/*
		 * If doing cleartext SNI then put that in session 
		 */
        int rv=SSL_SESSION_set1_hostname(sess,servername);
        if (rv!=1) {
            if (c_debug) 
                BIO_printf(bio_err, "Can't set ESNI in session...\n");
            ERR_print_errors(bio_err);
        } else {
            if (c_debug) 
                BIO_printf(bio_err, "Set ESNI in session to %s\n",servername);
            ERR_print_errors(bio_err);
        }
	}
#endif

    if (sess_out != NULL) {
        BIO *stmp = BIO_new_file(sess_out, "w");

        if (stmp == NULL) {
            if (c_debug) 
                BIO_printf(bio_err, "Error writing session file %s\n", sess_out);
        } else {
            PEM_write_bio_SSL_SESSION(stmp, sess);
            BIO_free(stmp);
        }
    }

    /*
     * Session data gets dumped on connection for TLSv1.2 and below, and on
     * arrival of the NewSessionTicket for TLSv1.3.
     */
    if (SSL_version(s) == TLS1_3_VERSION && c_debug) {
        BIO_printf(bio_c_out,
                   "---\nPost-Handshake New Session Ticket arrived:\n");
        SSL_SESSION_print(bio_c_out, sess);
        BIO_printf(bio_c_out, "---\n");
    }

    /*
     * We always return a "fail" response so that the session gets freed again
     * because we haven't used the reference.
     */
    return 0;
}

int s_client_main(int argc, char **argv)
{
    BIO *sbio;
    EVP_PKEY *key = NULL;
    SSL *con = NULL;
    SSL_CTX *ctx = NULL;
    STACK_OF(X509) *chain = NULL;
    X509 *cert = NULL;
    X509_VERIFY_PARAM *vpm = NULL;
    SSL_EXCERT *exc = NULL;
    SSL_CONF_CTX *cctx = NULL;
    STACK_OF(OPENSSL_STRING) *ssl_args = NULL;
    char *dane_tlsa_domain = NULL;
    STACK_OF(OPENSSL_STRING) *dane_tlsa_rrset = NULL;
    int dane_ee_no_name = 0;
    STACK_OF(X509_CRL) *crls = NULL;
    const SSL_METHOD *meth = TLS_client_method();
    const char *CApath = NULL, *CAfile = NULL;
    char *cbuf = NULL, *sbuf = NULL, *mbuf = NULL;
    char *proxystr = NULL, *proxyuser = NULL;
    char *proxypassarg = NULL, *proxypass = NULL;
    char *connectstr = NULL, *bindstr = NULL;
    char *cert_file = NULL, *key_file = NULL, *chain_file = NULL;
    char *chCApath = NULL, *chCAfile = NULL, *host = NULL;
    char *port = OPENSSL_strdup(PORT);
    char *bindhost = NULL, *bindport = NULL;
    char *passarg = NULL, *pass = NULL, *vfyCApath = NULL, *vfyCAfile = NULL;
    char *ReqCAfile = NULL;
    char *sess_in = NULL, *crl_file = NULL, *p;
    const char *protohost = NULL;
    struct timeval timeout, *timeoutp;
    fd_set readfds, writefds;
    int noCApath = 0, noCAfile = 0;
    int build_chain = 0, cbuf_len, cbuf_off, cert_format = FORMAT_PEM;
    int key_format = FORMAT_PEM, crlf = 0, full_log = 1, mbuf_len = 0;
    int prexit = 0;
    int sdebug = 0;
    int reconnect = 0, verify = SSL_VERIFY_NONE, vpmtouched = 0;
    int ret = 1, in_init = 1, i, nbio_test = 0, s = -1, k, width, state = 0;
    int sbuf_len, sbuf_off, cmdletters = 1;
    int socket_family = AF_UNSPEC, socket_type = SOCK_STREAM, protocol = 0;
    int starttls_proto = PROTO_OFF, crl_format = FORMAT_PEM, crl_download = 0;
    int write_tty, read_tty, write_ssl, read_ssl, tty_on, ssl_pending;
#if !defined(OPENSSL_SYS_WINDOWS) && !defined(OPENSSL_SYS_MSDOS)
    int at_eof = 0;
#endif
    int read_buf_len = 0;
    int fallback_scsv = 0;
    OPTION_CHOICE o;
#ifndef OPENSSL_NO_DTLS
    int enable_timeouts = 0;
    long socket_mtu = 0;
#endif
#ifndef OPENSSL_NO_ENGINE
    ENGINE *ssl_client_engine = NULL;
#endif
    ENGINE *e = NULL;
#if defined(OPENSSL_SYS_WINDOWS) || defined(OPENSSL_SYS_MSDOS)
    struct timeval tv;
#endif
#ifndef OPENSSL_NO_ESNI
    const char *b64esnikeys = NULL;
    SSL_ESNI *esnikeys=NULL;
#else
	/*
	 * We make this global (yuk) if doing ESNI so we can stuff in session via cb
	 */
    const char *servername = NULL;
#endif
    int noservername = 0;
    const char *alpn_in = NULL;
    tlsextctx tlsextcbp = { NULL, 0 };
    const char *ssl_config = NULL;
#define MAX_SI_TYPES 100
    unsigned short serverinfo_types[MAX_SI_TYPES];
    int serverinfo_count = 0, start = 0, len;
#ifndef OPENSSL_NO_NEXTPROTONEG
    const char *next_proto_neg_in = NULL;
#endif
#ifndef OPENSSL_NO_SRP
    char *srppass = NULL;
    int srp_lateuser = 0;
    SRP_ARG srp_arg = { NULL, NULL, 0, 0, 0, 1024 };
#endif
#ifndef OPENSSL_NO_SRTP
    char *srtp_profiles = NULL;
#endif
#ifndef OPENSSL_NO_CT
    char *ctlog_file = NULL;
    int ct_validation = 0;
#endif
    int min_version = 0, max_version = 0, prot_opt = 0, no_prot_opt = 0;
    int async = 0;
    unsigned int max_send_fragment = 0;
    unsigned int split_send_fragment = 0, max_pipelines = 0;
    enum { use_inet, use_unix, use_unknown } connect_type = use_unknown;
    int count4or6 = 0;
    uint8_t maxfraglen = 0;
    int c_nbio = 0, c_msg = 0, c_ign_eof = 0, c_brief = 0;
    int c_tlsextdebug = 0;
#ifndef OPENSSL_NO_OCSP
    int c_status_req = 0;
#endif
    BIO *bio_c_msg = NULL;
    const char *keylog_file = NULL, *early_data_file = NULL;
#ifndef OPENSSL_NO_DTLS
    int isdtls = 0;
#endif
    char *psksessf = NULL;
    int enable_pha = 0;
#ifndef OPENSSL_NO_SCTP
    int sctp_label_bug = 0;
#endif

    FD_ZERO(&readfds);
    FD_ZERO(&writefds);
/* Known false-positive of MemorySanitizer. */
#if defined(__has_feature)
# if __has_feature(memory_sanitizer)
    __msan_unpoison(&readfds, sizeof(readfds));
    __msan_unpoison(&writefds, sizeof(writefds));
# endif
#endif

    prog = opt_progname(argv[0]);
    c_quiet = 0;
    c_debug = 0;
    c_showcerts = 0;
    c_nbio = 0;
    vpm = X509_VERIFY_PARAM_new();
    cctx = SSL_CONF_CTX_new();

    if (vpm == NULL || cctx == NULL) {
        BIO_printf(bio_err, "%s: out of memory\n", prog);
        goto end;
    }

    cbuf = app_malloc(BUFSIZZ, "cbuf");
    sbuf = app_malloc(BUFSIZZ, "sbuf");
    mbuf = app_malloc(BUFSIZZ, "mbuf");

    SSL_CONF_CTX_set_flags(cctx, SSL_CONF_FLAG_CLIENT | SSL_CONF_FLAG_CMDLINE);

    prog = opt_init(argc, argv, s_client_options);
    while ((o = opt_next()) != OPT_EOF) {
        /* Check for intermixing flags. */
        if (connect_type == use_unix && IS_INET_FLAG(o)) {
            BIO_printf(bio_err,
                       "%s: Intermixed protocol flags (unix and internet domains)\n",
                       prog);
            goto end;
        }
        if (connect_type == use_inet && IS_UNIX_FLAG(o)) {
            BIO_printf(bio_err,
                       "%s: Intermixed protocol flags (internet and unix domains)\n",
                       prog);
            goto end;
        }

        if (IS_PROT_FLAG(o) && ++prot_opt > 1) {
            BIO_printf(bio_err, "Cannot supply multiple protocol flags\n");
            goto end;
        }
        if (IS_NO_PROT_FLAG(o))
            no_prot_opt++;
        if (prot_opt == 1 && no_prot_opt) {
            BIO_printf(bio_err,
                       "Cannot supply both a protocol flag and '-no_<prot>'\n");
            goto end;
        }

        switch (o) {
        case OPT_EOF:
        case OPT_ERR:
 opthelp:
            BIO_printf(bio_err, "%s: Use -help for summary.\n", prog);
            goto end;
        case OPT_HELP:
            opt_help(s_client_options);
            ret = 0;
            goto end;
        case OPT_4:
            connect_type = use_inet;
            socket_family = AF_INET;
            count4or6++;
            break;
#ifdef AF_INET6
        case OPT_6:
            connect_type = use_inet;
            socket_family = AF_INET6;
            count4or6++;
            break;
#endif
        case OPT_HOST:
            connect_type = use_inet;
            freeandcopy(&host, opt_arg());
            break;
        case OPT_PORT:
            connect_type = use_inet;
            freeandcopy(&port, opt_arg());
            break;
        case OPT_CONNECT:
            connect_type = use_inet;
            freeandcopy(&connectstr, opt_arg());
            break;
        case OPT_BIND:
            freeandcopy(&bindstr, opt_arg());
            break;
        case OPT_PROXY:
            proxystr = opt_arg();
            starttls_proto = PROTO_CONNECT;
            break;
        case OPT_PROXY_USER:
            proxyuser = opt_arg();
            break;
        case OPT_PROXY_PASS:
            proxypassarg = opt_arg();
            break;
#ifdef AF_UNIX
        case OPT_UNIX:
            connect_type = use_unix;
            socket_family = AF_UNIX;
            freeandcopy(&host, opt_arg());
            break;
#endif
        case OPT_XMPPHOST:
            /* fall through, since this is an alias */
        case OPT_PROTOHOST:
            protohost = opt_arg();
            break;
        case OPT_VERIFY:
            verify = SSL_VERIFY_PEER;
            verify_args.depth = atoi(opt_arg());
            if (!c_quiet)
                BIO_printf(bio_err, "verify depth is %d\n", verify_args.depth);
            break;
        case OPT_CERT:
            cert_file = opt_arg();
            break;
        case OPT_NAMEOPT:
            if (!set_nameopt(opt_arg()))
                goto end;
            break;
        case OPT_CRL:
            crl_file = opt_arg();
            break;
        case OPT_CRL_DOWNLOAD:
            crl_download = 1;
            break;
        case OPT_SESS_OUT:
            sess_out = opt_arg();
            break;
        case OPT_SESS_IN:
            sess_in = opt_arg();
            break;
        case OPT_CERTFORM:
            if (!opt_format(opt_arg(), OPT_FMT_PEMDER, &cert_format))
                goto opthelp;
            break;
        case OPT_CRLFORM:
            if (!opt_format(opt_arg(), OPT_FMT_PEMDER, &crl_format))
                goto opthelp;
            break;
        case OPT_VERIFY_RET_ERROR:
            verify_args.return_error = 1;
            break;
        case OPT_VERIFY_QUIET:
            verify_args.quiet = 1;
            break;
        case OPT_BRIEF:
            c_brief = verify_args.quiet = c_quiet = 1;
            break;
        case OPT_S_CASES:
            if (ssl_args == NULL)
                ssl_args = sk_OPENSSL_STRING_new_null();
            if (ssl_args == NULL
                || !sk_OPENSSL_STRING_push(ssl_args, opt_flag())
                || !sk_OPENSSL_STRING_push(ssl_args, opt_arg())) {
                BIO_printf(bio_err, "%s: Memory allocation failure\n", prog);
                goto end;
            }
            break;
        case OPT_V_CASES:
            if (!opt_verify(o, vpm))
                goto end;
            vpmtouched++;
            break;
        case OPT_X_CASES:
            if (!args_excert(o, &exc))
                goto end;
            break;
        case OPT_PREXIT:
            prexit = 1;
            break;
        case OPT_CRLF:
            crlf = 1;
            break;
        case OPT_QUIET:
            c_quiet = c_ign_eof = 1;
            break;
        case OPT_NBIO:
            c_nbio = 1;
            break;
        case OPT_NOCMDS:
            cmdletters = 0;
            break;
        case OPT_ENGINE:
            e = setup_engine(opt_arg(), 1);
            break;
        case OPT_SSL_CLIENT_ENGINE:
#ifndef OPENSSL_NO_ENGINE
            ssl_client_engine = ENGINE_by_id(opt_arg());
            if (ssl_client_engine == NULL) {
                BIO_printf(bio_err, "Error getting client auth engine\n");
                goto opthelp;
            }
#endif
            break;
        case OPT_R_CASES:
            if (!opt_rand(o))
                goto end;
            break;
        case OPT_IGN_EOF:
            c_ign_eof = 1;
            break;
        case OPT_NO_IGN_EOF:
            c_ign_eof = 0;
            break;
        case OPT_DEBUG:
            c_debug = 1;
            break;
        case OPT_TLSEXTDEBUG:
            c_tlsextdebug = 1;
            break;
        case OPT_STATUS:
#ifndef OPENSSL_NO_OCSP
            c_status_req = 1;
#endif
            break;
        case OPT_WDEBUG:
#ifdef WATT32
            dbug_init();
#endif
            break;
        case OPT_MSG:
            c_msg = 1;
            break;
        case OPT_MSGFILE:
            bio_c_msg = BIO_new_file(opt_arg(), "w");
            break;
        case OPT_TRACE:
#ifndef OPENSSL_NO_SSL_TRACE
            c_msg = 2;
#endif
            break;
        case OPT_SECURITY_DEBUG:
            sdebug = 1;
            break;
        case OPT_SECURITY_DEBUG_VERBOSE:
            sdebug = 2;
            break;
        case OPT_SHOWCERTS:
            c_showcerts = 1;
            break;
        case OPT_NBIO_TEST:
            nbio_test = 1;
            break;
        case OPT_STATE:
            state = 1;
            break;
        case OPT_PSK_IDENTITY:
            psk_identity = opt_arg();
            break;
        case OPT_PSK:
            for (p = psk_key = opt_arg(); *p; p++) {
                if (isxdigit(_UC(*p)))
                    continue;
                BIO_printf(bio_err, "Not a hex number '%s'\n", psk_key);
                goto end;
            }
            break;
        case OPT_PSK_SESS:
            psksessf = opt_arg();
            break;
#ifndef OPENSSL_NO_SRP
        case OPT_SRPUSER:
            srp_arg.srplogin = opt_arg();
            if (min_version < TLS1_VERSION)
                min_version = TLS1_VERSION;
            break;
        case OPT_SRPPASS:
            srppass = opt_arg();
            if (min_version < TLS1_VERSION)
                min_version = TLS1_VERSION;
            break;
        case OPT_SRP_STRENGTH:
            srp_arg.strength = atoi(opt_arg());
            BIO_printf(bio_err, "SRP minimal length for N is %d\n",
                       srp_arg.strength);
            if (min_version < TLS1_VERSION)
                min_version = TLS1_VERSION;
            break;
        case OPT_SRP_LATEUSER:
            srp_lateuser = 1;
            if (min_version < TLS1_VERSION)
                min_version = TLS1_VERSION;
            break;
        case OPT_SRP_MOREGROUPS:
            srp_arg.amp = 1;
            if (min_version < TLS1_VERSION)
                min_version = TLS1_VERSION;
            break;
#endif
        case OPT_SSL_CONFIG:
            ssl_config = opt_arg();
            break;
        case OPT_SSL3:
            min_version = SSL3_VERSION;
            max_version = SSL3_VERSION;
            break;
        case OPT_TLS1_3:
            min_version = TLS1_3_VERSION;
            max_version = TLS1_3_VERSION;
            break;
        case OPT_TLS1_2:
            min_version = TLS1_2_VERSION;
            max_version = TLS1_2_VERSION;
            break;
        case OPT_TLS1_1:
            min_version = TLS1_1_VERSION;
            max_version = TLS1_1_VERSION;
            break;
        case OPT_TLS1:
            min_version = TLS1_VERSION;
            max_version = TLS1_VERSION;
            break;
        case OPT_DTLS:
#ifndef OPENSSL_NO_DTLS
            meth = DTLS_client_method();
            socket_type = SOCK_DGRAM;
            isdtls = 1;
#endif
            break;
        case OPT_DTLS1:
#ifndef OPENSSL_NO_DTLS1
            meth = DTLS_client_method();
            min_version = DTLS1_VERSION;
            max_version = DTLS1_VERSION;
            socket_type = SOCK_DGRAM;
            isdtls = 1;
#endif
            break;
        case OPT_DTLS1_2:
#ifndef OPENSSL_NO_DTLS1_2
            meth = DTLS_client_method();
            min_version = DTLS1_2_VERSION;
            max_version = DTLS1_2_VERSION;
            socket_type = SOCK_DGRAM;
            isdtls = 1;
#endif
            break;
        case OPT_SCTP:
#ifndef OPENSSL_NO_SCTP
            protocol = IPPROTO_SCTP;
#endif
            break;
        case OPT_SCTP_LABEL_BUG:
#ifndef OPENSSL_NO_SCTP
            sctp_label_bug = 1;
#endif
            break;
        case OPT_TIMEOUT:
#ifndef OPENSSL_NO_DTLS
            enable_timeouts = 1;
#endif
            break;
        case OPT_MTU:
#ifndef OPENSSL_NO_DTLS
            socket_mtu = atol(opt_arg());
#endif
            break;
        case OPT_FALLBACKSCSV:
            fallback_scsv = 1;
            break;
        case OPT_KEYFORM:
            if (!opt_format(opt_arg(), OPT_FMT_PDE, &key_format))
                goto opthelp;
            break;
        case OPT_PASS:
            passarg = opt_arg();
            break;
        case OPT_CERT_CHAIN:
            chain_file = opt_arg();
            break;
        case OPT_KEY:
            key_file = opt_arg();
            break;
        case OPT_RECONNECT:
            reconnect = 5;
            break;
        case OPT_CAPATH:
            CApath = opt_arg();
            break;
        case OPT_NOCAPATH:
            noCApath = 1;
            break;
        case OPT_CHAINCAPATH:
            chCApath = opt_arg();
            break;
        case OPT_VERIFYCAPATH:
            vfyCApath = opt_arg();
            break;
        case OPT_BUILD_CHAIN:
            build_chain = 1;
            break;
        case OPT_REQCAFILE:
            ReqCAfile = opt_arg();
            break;
        case OPT_CAFILE:
            CAfile = opt_arg();
            break;
        case OPT_NOCAFILE:
            noCAfile = 1;
            break;
#ifndef OPENSSL_NO_CT
        case OPT_NOCT:
            ct_validation = 0;
            break;
        case OPT_CT:
            ct_validation = 1;
            break;
        case OPT_CTLOG_FILE:
            ctlog_file = opt_arg();
            break;
#endif
        case OPT_CHAINCAFILE:
            chCAfile = opt_arg();
            break;
        case OPT_VERIFYCAFILE:
            vfyCAfile = opt_arg();
            break;
        case OPT_DANE_TLSA_DOMAIN:
            dane_tlsa_domain = opt_arg();
            break;
        case OPT_DANE_TLSA_RRDATA:
            if (dane_tlsa_rrset == NULL)
                dane_tlsa_rrset = sk_OPENSSL_STRING_new_null();
            if (dane_tlsa_rrset == NULL ||
                !sk_OPENSSL_STRING_push(dane_tlsa_rrset, opt_arg())) {
                BIO_printf(bio_err, "%s: Memory allocation failure\n", prog);
                goto end;
            }
            break;
        case OPT_DANE_EE_NO_NAME:
            dane_ee_no_name = 1;
            break;
        case OPT_NEXTPROTONEG:
#ifndef OPENSSL_NO_NEXTPROTONEG
            next_proto_neg_in = opt_arg();
#endif
            break;
        case OPT_ALPN:
            alpn_in = opt_arg();
            break;
        case OPT_SERVERINFO:
            p = opt_arg();
            len = strlen(p);
            for (start = 0, i = 0; i <= len; ++i) {
                if (i == len || p[i] == ',') {
                    serverinfo_types[serverinfo_count] = atoi(p + start);
                    if (++serverinfo_count == MAX_SI_TYPES)
                        break;
                    start = i + 1;
                }
            }
            break;
        case OPT_STARTTLS:
            if (!opt_pair(opt_arg(), services, &starttls_proto))
                goto end;
            break;
        case OPT_SERVERNAME:
            servername = opt_arg();
            break;
#ifndef OPENSSL_NO_ESNI
        case OPT_ESNI:
            encservername = opt_arg();
            break;
        case OPT_ESNI_RR:
            b64esnikeys = opt_arg();
            break;
        case OPT_ESNI_STRICT:
            esni_strict=1;
            break;
#endif
        case OPT_NOSERVERNAME:
            noservername = 1;
            break;
        case OPT_USE_SRTP:
#ifndef OPENSSL_NO_SRTP
            srtp_profiles = opt_arg();
#endif
            break;
        case OPT_KEYMATEXPORT:
            keymatexportlabel = opt_arg();
            break;
        case OPT_KEYMATEXPORTLEN:
            keymatexportlen = atoi(opt_arg());
            break;
        case OPT_ASYNC:
            async = 1;
            break;
        case OPT_MAXFRAGLEN:
            len = atoi(opt_arg());
            switch (len) {
            case 512:
                maxfraglen = TLSEXT_max_fragment_length_512;
                break;
            case 1024:
                maxfraglen = TLSEXT_max_fragment_length_1024;
                break;
            case 2048:
                maxfraglen = TLSEXT_max_fragment_length_2048;
                break;
            case 4096:
                maxfraglen = TLSEXT_max_fragment_length_4096;
                break;
            default:
                BIO_printf(bio_err,
                           "%s: Max Fragment Len %u is out of permitted values",
                           prog, len);
                goto opthelp;
            }
            break;
        case OPT_MAX_SEND_FRAG:
            max_send_fragment = atoi(opt_arg());
            break;
        case OPT_SPLIT_SEND_FRAG:
            split_send_fragment = atoi(opt_arg());
            break;
        case OPT_MAX_PIPELINES:
            max_pipelines = atoi(opt_arg());
            break;
        case OPT_READ_BUF:
            read_buf_len = atoi(opt_arg());
            break;
        case OPT_KEYLOG_FILE:
            keylog_file = opt_arg();
            break;
        case OPT_EARLY_DATA:
            early_data_file = opt_arg();
            break;
        case OPT_ENABLE_PHA:
            enable_pha = 1;
            break;
        }
    }
    if (count4or6 >= 2) {
        BIO_printf(bio_err, "%s: Can't use both -4 and -6\n", prog);
        goto opthelp;
    }
    if (noservername) {
        if (servername != NULL) {
            BIO_printf(bio_err,
                       "%s: Can't use -servername and -noservername together\n",
                       prog);
            goto opthelp;
        }
        if (dane_tlsa_domain != NULL) {
            BIO_printf(bio_err,
               "%s: Can't use -dane_tlsa_domain and -noservername together\n",
               prog);
            goto opthelp;
        }
    }
#ifndef OPENSSL_NO_ESNI
    if (encservername != NULL) {
        if (b64esnikeys == NULL) {
            BIO_printf(bio_err,
                       "%s: Can't use -esni without -esnirr \n",
                       prog);
            goto opthelp;
        }
        /*
         * tee up encrypted SNI
         */
        if (SSL_esni_checknames(encservername,servername)!=1) {
            BIO_printf(bio_err,
                       "%s: ESNI name check failed.\n",
                       prog);
            goto opthelp;
        } 

        esnikeys=SSL_ESNI_new_from_base64(b64esnikeys);
        if (esnikeys == NULL) {
            BIO_printf(bio_err,
                       "%s: ESNI base64 decode failed.\n",
                       prog);
            goto opthelp;
        } 
        if (c_msg>0) {
            SSL_ESNI_print(bio_err,esnikeys);
        }

    }
#endif
    argc = opt_num_rest();
    if (argc == 1) {
        /* If there's a positional argument, it's the equivalent of
         * OPT_CONNECT.
         * Don't allow -connect and a separate argument.
         */
        if (connectstr != NULL) {
            BIO_printf(bio_err,
                       "%s: must not provide both -connect option and target parameter\n",
                       prog);
            goto opthelp;
        }
        connect_type = use_inet;
        freeandcopy(&connectstr, *opt_rest());
    } else if (argc != 0) {
        goto opthelp;
    }

#ifndef OPENSSL_NO_NEXTPROTONEG
    if (min_version == TLS1_3_VERSION && next_proto_neg_in != NULL) {
        BIO_printf(bio_err, "Cannot supply -nextprotoneg with TLSv1.3\n");
        goto opthelp;
    }
#endif
    if (proxystr != NULL) {
        int res;
        char *tmp_host = host, *tmp_port = port;
        if (connectstr == NULL) {
            BIO_printf(bio_err, "%s: -proxy requires use of -connect or target parameter\n", prog);
            goto opthelp;
        }
        res = BIO_parse_hostserv(proxystr, &host, &port, BIO_PARSE_PRIO_HOST);
        if (tmp_host != host)
            OPENSSL_free(tmp_host);
        if (tmp_port != port)
            OPENSSL_free(tmp_port);
        if (!res) {
            BIO_printf(bio_err,
                       "%s: -proxy argument malformed or ambiguous\n", prog);
            goto end;
        }
    } else {
        int res = 1;
        char *tmp_host = host, *tmp_port = port;
        if (connectstr != NULL)
            res = BIO_parse_hostserv(connectstr, &host, &port,
                                     BIO_PARSE_PRIO_HOST);
        if (tmp_host != host)
            OPENSSL_free(tmp_host);
        if (tmp_port != port)
            OPENSSL_free(tmp_port);
        if (!res) {
            BIO_printf(bio_err,
                       "%s: -connect argument or target parameter malformed or ambiguous\n",
                       prog);
            goto end;
        }
    }

    if (bindstr != NULL) {
        int res;
        res = BIO_parse_hostserv(bindstr, &bindhost, &bindport,
                                 BIO_PARSE_PRIO_HOST);
        if (!res) {
            BIO_printf(bio_err,
                       "%s: -bind argument parameter malformed or ambiguous\n",
                       prog);
            goto end;
        }
    }

#ifdef AF_UNIX
    if (socket_family == AF_UNIX && socket_type != SOCK_STREAM) {
        BIO_printf(bio_err,
                   "Can't use unix sockets and datagrams together\n");
        goto end;
    }
#endif

#ifndef OPENSSL_NO_SCTP
    if (protocol == IPPROTO_SCTP) {
        if (socket_type != SOCK_DGRAM) {
            BIO_printf(bio_err, "Can't use -sctp without DTLS\n");
            goto end;
        }
        /* SCTP is unusual. It uses DTLS over a SOCK_STREAM protocol */
        socket_type = SOCK_STREAM;
    }
#endif

#if !defined(OPENSSL_NO_NEXTPROTONEG)
    next_proto.status = -1;
    if (next_proto_neg_in) {
        next_proto.data =
            next_protos_parse(&next_proto.len, next_proto_neg_in);
        if (next_proto.data == NULL) {
            BIO_printf(bio_err, "Error parsing -nextprotoneg argument\n");
            goto end;
        }
    } else
        next_proto.data = NULL;
#endif

    if (!app_passwd(passarg, NULL, &pass, NULL)) {
        BIO_printf(bio_err, "Error getting private key password\n");
        goto end;
    }

    if (!app_passwd(proxypassarg, NULL, &proxypass, NULL)) {
        BIO_printf(bio_err, "Error getting proxy password\n");
        goto end;
    }

    if (proxypass != NULL && proxyuser == NULL) {
        BIO_printf(bio_err, "Error: Must specify proxy_user with proxy_pass\n");
        goto end;
    }

    if (key_file == NULL)
        key_file = cert_file;

    if (key_file != NULL) {
        key = load_key(key_file, key_format, 0, pass, e,
                       "client certificate private key file");
        if (key == NULL) {
            ERR_print_errors(bio_err);
            goto end;
        }
    }

    if (cert_file != NULL) {
        cert = load_cert(cert_file, cert_format, "client certificate file");
        if (cert == NULL) {
            ERR_print_errors(bio_err);
            goto end;
        }
    }

    if (chain_file != NULL) {
        if (!load_certs(chain_file, &chain, FORMAT_PEM, NULL,
                        "client certificate chain"))
            goto end;
    }

    if (crl_file != NULL) {
        X509_CRL *crl;
        crl = load_crl(crl_file, crl_format);
        if (crl == NULL) {
            BIO_puts(bio_err, "Error loading CRL\n");
            ERR_print_errors(bio_err);
            goto end;
        }
        crls = sk_X509_CRL_new_null();
        if (crls == NULL || !sk_X509_CRL_push(crls, crl)) {
            BIO_puts(bio_err, "Error adding CRL\n");
            ERR_print_errors(bio_err);
            X509_CRL_free(crl);
            goto end;
        }
    }

    if (!load_excert(&exc))
        goto end;

    if (bio_c_out == NULL) {
        if (c_quiet && !c_debug) {
            bio_c_out = BIO_new(BIO_s_null());
            if (c_msg && bio_c_msg == NULL)
                bio_c_msg = dup_bio_out(FORMAT_TEXT);
        } else if (bio_c_out == NULL)
            bio_c_out = dup_bio_out(FORMAT_TEXT);
    }
#ifndef OPENSSL_NO_SRP
    if (!app_passwd(srppass, NULL, &srp_arg.srppassin, NULL)) {
        BIO_printf(bio_err, "Error getting password\n");
        goto end;
    }
#endif

    ctx = SSL_CTX_new(meth);
    if (ctx == NULL) {
        ERR_print_errors(bio_err);
        goto end;
    }

    SSL_CTX_clear_mode(ctx, SSL_MODE_AUTO_RETRY);

    if (sdebug)
        ssl_ctx_security_debug(ctx, sdebug);

    if (!config_ctx(cctx, ssl_args, ctx))
        goto end;

    if (ssl_config != NULL) {
        if (SSL_CTX_config(ctx, ssl_config) == 0) {
            BIO_printf(bio_err, "Error using configuration \"%s\"\n",
                       ssl_config);
            ERR_print_errors(bio_err);
            goto end;
        }
    }

#ifndef OPENSSL_NO_SCTP
    if (protocol == IPPROTO_SCTP && sctp_label_bug == 1)
        SSL_CTX_set_mode(ctx, SSL_MODE_DTLS_SCTP_LABEL_LENGTH_BUG);
#endif

    if (min_version != 0
        && SSL_CTX_set_min_proto_version(ctx, min_version) == 0)
        goto end;
    if (max_version != 0
        && SSL_CTX_set_max_proto_version(ctx, max_version) == 0)
        goto end;

    if (vpmtouched && !SSL_CTX_set1_param(ctx, vpm)) {
        BIO_printf(bio_err, "Error setting verify params\n");
        ERR_print_errors(bio_err);
        goto end;
    }

    if (async) {
        SSL_CTX_set_mode(ctx, SSL_MODE_ASYNC);
    }

    if (max_send_fragment > 0
        && !SSL_CTX_set_max_send_fragment(ctx, max_send_fragment)) {
        BIO_printf(bio_err, "%s: Max send fragment size %u is out of permitted range\n",
                   prog, max_send_fragment);
        goto end;
    }

    if (split_send_fragment > 0
        && !SSL_CTX_set_split_send_fragment(ctx, split_send_fragment)) {
        BIO_printf(bio_err, "%s: Split send fragment size %u is out of permitted range\n",
                   prog, split_send_fragment);
        goto end;
    }

    if (max_pipelines > 0
        && !SSL_CTX_set_max_pipelines(ctx, max_pipelines)) {
        BIO_printf(bio_err, "%s: Max pipelines %u is out of permitted range\n",
                   prog, max_pipelines);
        goto end;
    }

    if (read_buf_len > 0) {
        SSL_CTX_set_default_read_buffer_len(ctx, read_buf_len);
    }

    if (maxfraglen > 0
            && !SSL_CTX_set_tlsext_max_fragment_length(ctx, maxfraglen)) {
        BIO_printf(bio_err,
                   "%s: Max Fragment Length code %u is out of permitted values"
                   "\n", prog, maxfraglen);
        goto end;
    }

    if (!ssl_load_stores(ctx, vfyCApath, vfyCAfile, chCApath, chCAfile,
                         crls, crl_download)) {
        BIO_printf(bio_err, "Error loading store locations\n");
        ERR_print_errors(bio_err);
        goto end;
    }
    if (ReqCAfile != NULL) {
        STACK_OF(X509_NAME) *nm = sk_X509_NAME_new_null();

        if (nm == NULL || !SSL_add_file_cert_subjects_to_stack(nm, ReqCAfile)) {
            sk_X509_NAME_pop_free(nm, X509_NAME_free);
            BIO_printf(bio_err, "Error loading CA names\n");
            ERR_print_errors(bio_err);
            goto end;
        }
        SSL_CTX_set0_CA_list(ctx, nm);
    }
#ifndef OPENSSL_NO_ENGINE
    if (ssl_client_engine) {
        if (!SSL_CTX_set_client_cert_engine(ctx, ssl_client_engine)) {
            BIO_puts(bio_err, "Error setting client auth engine\n");
            ERR_print_errors(bio_err);
            ENGINE_free(ssl_client_engine);
            goto end;
        }
        ENGINE_free(ssl_client_engine);
    }
#endif

#ifndef OPENSSL_NO_PSK
    if (psk_key != NULL) {
        if (c_debug)
            BIO_printf(bio_c_out, "PSK key given, setting client callback\n");
        SSL_CTX_set_psk_client_callback(ctx, psk_client_cb);
    }
#endif
    if (psksessf != NULL) {
        BIO *stmp = BIO_new_file(psksessf, "r");

        if (stmp == NULL) {
            BIO_printf(bio_err, "Can't open PSK session file %s\n", psksessf);
            ERR_print_errors(bio_err);
            goto end;
        }
        psksess = PEM_read_bio_SSL_SESSION(stmp, NULL, 0, NULL);
        BIO_free(stmp);
        if (psksess == NULL) {
            BIO_printf(bio_err, "Can't read PSK session file %s\n", psksessf);
            ERR_print_errors(bio_err);
            goto end;
        }
    }
    if (psk_key != NULL || psksess != NULL)
        SSL_CTX_set_psk_use_session_callback(ctx, psk_use_session_cb);

#ifndef OPENSSL_NO_SRTP
    if (srtp_profiles != NULL) {
        /* Returns 0 on success! */
        if (SSL_CTX_set_tlsext_use_srtp(ctx, srtp_profiles) != 0) {
            BIO_printf(bio_err, "Error setting SRTP profile\n");
            ERR_print_errors(bio_err);
            goto end;
        }
    }
#endif

    if (exc != NULL)
        ssl_ctx_set_excert(ctx, exc);

#if !defined(OPENSSL_NO_NEXTPROTONEG)
    if (next_proto.data != NULL)
        SSL_CTX_set_next_proto_select_cb(ctx, next_proto_cb, &next_proto);
#endif
    if (alpn_in) {
        size_t alpn_len;
        unsigned char *alpn = next_protos_parse(&alpn_len, alpn_in);

        if (alpn == NULL) {
            BIO_printf(bio_err, "Error parsing -alpn argument\n");
            goto end;
        }
        /* Returns 0 on success! */
        if (SSL_CTX_set_alpn_protos(ctx, alpn, alpn_len) != 0) {
            BIO_printf(bio_err, "Error setting ALPN\n");
            goto end;
        }
        OPENSSL_free(alpn);
    }

    for (i = 0; i < serverinfo_count; i++) {
        if (!SSL_CTX_add_client_custom_ext(ctx,
                                           serverinfo_types[i],
                                           NULL, NULL, NULL,
                                           serverinfo_cli_parse_cb, NULL)) {
            BIO_printf(bio_err,
                       "Warning: Unable to add custom extension %u, skipping\n",
                       serverinfo_types[i]);
        }
    }

    if (state)
        SSL_CTX_set_info_callback(ctx, apps_ssl_info_callback);

#ifndef OPENSSL_NO_CT
    /* Enable SCT processing, without early connection termination */
    if (ct_validation &&
        !SSL_CTX_enable_ct(ctx, SSL_CT_VALIDATION_PERMISSIVE)) {
        ERR_print_errors(bio_err);
        goto end;
    }

    if (!ctx_set_ctlog_list_file(ctx, ctlog_file)) {
        if (ct_validation) {
            ERR_print_errors(bio_err);
            goto end;
        }

        /*
         * If CT validation is not enabled, the log list isn't needed so don't
         * show errors or abort. We try to load it regardless because then we
         * can show the names of the logs any SCTs came from (SCTs may be seen
         * even with validation disabled).
         */
        ERR_clear_error();
    }
#endif

    SSL_CTX_set_verify(ctx, verify, verify_callback);

    if (!ctx_set_verify_locations(ctx, CAfile, CApath, noCAfile, noCApath)) {
        ERR_print_errors(bio_err);
        goto end;
    }

    ssl_ctx_add_crls(ctx, crls, crl_download);

    if (!set_cert_key_stuff(ctx, cert, key, chain, build_chain))
        goto end;

    if (!noservername) {
        tlsextcbp.biodebug = bio_err;
        SSL_CTX_set_tlsext_servername_callback(ctx, ssl_servername_cb);
        SSL_CTX_set_tlsext_servername_arg(ctx, &tlsextcbp);
    }
# ifndef OPENSSL_NO_SRP
    if (srp_arg.srplogin) {
        if (!srp_lateuser && !SSL_CTX_set_srp_username(ctx, srp_arg.srplogin)) {
            BIO_printf(bio_err, "Unable to set SRP username\n");
            goto end;
        }
        srp_arg.msg = c_msg;
        srp_arg.debug = c_debug;
        SSL_CTX_set_srp_cb_arg(ctx, &srp_arg);
        SSL_CTX_set_srp_client_pwd_callback(ctx, ssl_give_srp_client_pwd_cb);
        SSL_CTX_set_srp_strength(ctx, srp_arg.strength);
        if (c_msg || c_debug || srp_arg.amp == 0)
            SSL_CTX_set_srp_verify_param_callback(ctx,
                                                  ssl_srp_verify_param_cb);
    }
# endif

    if (dane_tlsa_domain != NULL) {
        if (SSL_CTX_dane_enable(ctx) <= 0) {
            BIO_printf(bio_err,
                       "%s: Error enabling DANE TLSA authentication.\n",
                       prog);
            ERR_print_errors(bio_err);
            goto end;
        }
    }

    /*
     * In TLSv1.3 NewSessionTicket messages arrive after the handshake and can
     * come at any time. Therefore we use a callback to write out the session
     * when we know about it. This approach works for < TLSv1.3 as well.
     */
    SSL_CTX_set_session_cache_mode(ctx, SSL_SESS_CACHE_CLIENT
                                        | SSL_SESS_CACHE_NO_INTERNAL_STORE);
    BIO_printf(bio_err,"Setting new_session_cb\n");
    SSL_CTX_sess_set_new_cb(ctx, new_session_cb);

    if (set_keylog_file(ctx, keylog_file))
        goto end;

    con = SSL_new(ctx);
    if (con == NULL)
        goto end;

    if (enable_pha)
        SSL_set_post_handshake_auth(con, 1);

    if (sess_in != NULL) {
        SSL_SESSION *sess;
        BIO *stmp = BIO_new_file(sess_in, "r");
        if (stmp == NULL) {
            BIO_printf(bio_err, "Can't open session file %s\n", sess_in);
            ERR_print_errors(bio_err);
            goto end;
        }
        sess = PEM_read_bio_SSL_SESSION(stmp, NULL, 0, NULL);
        BIO_free(stmp);
        if (sess == NULL) {
            BIO_printf(bio_err, "Can't open session file %s\n", sess_in);
            ERR_print_errors(bio_err);
            goto end;
        }
        if (!SSL_set_session(con, sess)) {
#ifndef OPENSSL_NO_ESNI
			/* 
			 * Noting to do with ESNI, but a missing free here
			 */
        	SSL_SESSION_free(sess);
#endif
            BIO_printf(bio_err, "Can't set session\n");
            ERR_print_errors(bio_err);
            goto end;
        }
#ifndef OPENSSL_NO_ESNI

        /*
         * As per RFC8446, 4.6.1 check that the cert in the session covers
         * the server name we want (preferring encservername over 
         * servername)
         * At this point it doesn't really matter what the old names in
         * the session were, those are just informative.
         * Maybe print the peer's subject name (and/or SANs) as well?
         * But likely too much info and 'openssl sess_id' can do it 
         * We also print stuff, maybe a bit too much.
         */
		const char *thisname=NULL;
		if (encservername!=NULL) {
			thisname=encservername;
            BIO_printf(bio_err, "Encservername is set to %s\n",encservername);
		} else if (servername!=NULL) {
            BIO_printf(bio_err, "Encservername is NULL\n");
			thisname=servername;
		}
        if (servername==NULL) {
            BIO_printf(bio_err, "Servername is NULL\n");
        } else {
            BIO_printf(bio_err, "Servername is set to %s\n",servername);
        }

		if (esni_strict && thisname!=NULL) {
			const char *hn=SSL_SESSION_get0_hostname(sess);
			if (hn!=NULL) {
            	BIO_printf(bio_err, "Stored session hostname is %s\n",hn);
			} else { 
            	BIO_printf(bio_err, "Stored session hostname is missing\n");
			}
			const char *ehn=SSL_SESSION_get0_enchostname(sess);
			if (ehn!=NULL) {
            	BIO_printf(bio_err, "Stored session encrypted hostname is %s\n",ehn);
			} else { 
            	BIO_printf(bio_err, "Stored session encrypted hostname is missing\n");
			}

			X509 *peer=SSL_SESSION_get0_peer(sess);
			if (peer==NULL) {
        		SSL_SESSION_free(sess);
            	BIO_printf(bio_err, "Stored session peer is NULL - exiting\n");
            	ERR_print_errors(bio_err);
            	goto end;
			}
            /*
             * FIXME: This causes a ``make test`` test case to fail
             * when thisname is "localhost" and I guess it's a self-signed cert
             * ...or maybe for all self-signed certs, which wouldn't be acceptable
			 * this used to be: int rv=X509_check_host(peer,thisname,strlen(thisname),0,NULL);
             */
			int rv=X509_check_host(peer,thisname,strlen(thisname),0,NULL);
			if (rv!=1) {
        		SSL_SESSION_free(sess);
            	BIO_printf(bio_err, "Stored session peer doesn't match %s - exiting\n",thisname);
            	ERR_print_errors(bio_err);
            	goto end;
			}
		}
#endif

        SSL_SESSION_free(sess);
    }

    if (fallback_scsv)
        SSL_set_mode(con, SSL_MODE_SEND_FALLBACK_SCSV);

    if (!noservername && (servername != NULL || dane_tlsa_domain == NULL)) {
        if (servername == NULL)
            servername = (host == NULL) ? "localhost" : host;
        if (!SSL_set_tlsext_host_name(con, servername)) {
            BIO_printf(bio_err, "Unable to set TLS servername extension.\n");
            ERR_print_errors(bio_err);
            goto end;
        }
    }

#ifndef OPENSSL_NO_ESNI
    if (encservername != NULL ) {
        if (SSL_esni_enable(con,encservername,servername,esnikeys,esni_strict)!=1) {
            BIO_printf(bio_err, "%s: ESNI enabling failed.\n", prog);
            ERR_print_errors(bio_err);
            /*
             * Slight leak on error here otherwise
             * Normally esnikeys will be freed when the SSL context is, but
             * we don't yet have one of those, so...
             */
            if (esnikeys!=NULL) {
                SSL_ESNI_free(esnikeys);
                OPENSSL_free(esnikeys);
            }
            goto end;
        }
		/*
		 * NULL this as we no longer need to free it
		 */
		esnikeys=NULL;

    }
#endif

    if (dane_tlsa_domain != NULL) {
        if (SSL_dane_enable(con, dane_tlsa_domain) <= 0) {
            BIO_printf(bio_err, "%s: Error enabling DANE TLSA "
                       "authentication.\n", prog);
            ERR_print_errors(bio_err);
            goto end;
        }
        if (dane_tlsa_rrset == NULL) {
            BIO_printf(bio_err, "%s: DANE TLSA authentication requires at "
                       "least one -dane_tlsa_rrdata option.\n", prog);
            goto end;
        }
        if (tlsa_import_rrset(con, dane_tlsa_rrset) <= 0) {
            BIO_printf(bio_err, "%s: Failed to import any TLSA "
                       "records.\n", prog);
            goto end;
        }
        if (dane_ee_no_name)
            SSL_dane_set_flags(con, DANE_FLAG_NO_DANE_EE_NAMECHECKS);
    } else if (dane_tlsa_rrset != NULL) {
        BIO_printf(bio_err, "%s: DANE TLSA authentication requires the "
                   "-dane_tlsa_domain option.\n", prog);
        goto end;
    }

 re_start:
    if (init_client(&s, host, port, bindhost, bindport, socket_family,
                    socket_type, protocol) == 0) {
        BIO_printf(bio_err, "connect:errno=%d\n", get_last_socket_error());
        BIO_closesocket(s);
        goto end;
    }
    BIO_printf(bio_c_out, "CONNECTED(%08X)\n", s);

    if (c_nbio) {
        if (!BIO_socket_nbio(s, 1)) {
            ERR_print_errors(bio_err);
            goto end;
        }
        BIO_printf(bio_c_out, "Turned on non blocking io\n");
    }
#ifndef OPENSSL_NO_DTLS
    if (isdtls) {
        union BIO_sock_info_u peer_info;

#ifndef OPENSSL_NO_SCTP
        if (protocol == IPPROTO_SCTP)
            sbio = BIO_new_dgram_sctp(s, BIO_NOCLOSE);
        else
#endif
            sbio = BIO_new_dgram(s, BIO_NOCLOSE);

        if ((peer_info.addr = BIO_ADDR_new()) == NULL) {
            BIO_printf(bio_err, "memory allocation failure\n");
            BIO_closesocket(s);
            goto end;
        }
        if (!BIO_sock_info(s, BIO_SOCK_INFO_ADDRESS, &peer_info)) {
            BIO_printf(bio_err, "getsockname:errno=%d\n",
                       get_last_socket_error());
            BIO_ADDR_free(peer_info.addr);
            BIO_closesocket(s);
            goto end;
        }

        (void)BIO_ctrl_set_connected(sbio, peer_info.addr);
        BIO_ADDR_free(peer_info.addr);
        peer_info.addr = NULL;

        if (enable_timeouts) {
            timeout.tv_sec = 0;
            timeout.tv_usec = DGRAM_RCV_TIMEOUT;
            BIO_ctrl(sbio, BIO_CTRL_DGRAM_SET_RECV_TIMEOUT, 0, &timeout);

            timeout.tv_sec = 0;
            timeout.tv_usec = DGRAM_SND_TIMEOUT;
            BIO_ctrl(sbio, BIO_CTRL_DGRAM_SET_SEND_TIMEOUT, 0, &timeout);
        }

        if (socket_mtu) {
            if (socket_mtu < DTLS_get_link_min_mtu(con)) {
                BIO_printf(bio_err, "MTU too small. Must be at least %ld\n",
                           DTLS_get_link_min_mtu(con));
                BIO_free(sbio);
                goto shut;
            }
            SSL_set_options(con, SSL_OP_NO_QUERY_MTU);
            if (!DTLS_set_link_mtu(con, socket_mtu)) {
                BIO_printf(bio_err, "Failed to set MTU\n");
                BIO_free(sbio);
                goto shut;
            }
        } else {
            /* want to do MTU discovery */
            BIO_ctrl(sbio, BIO_CTRL_DGRAM_MTU_DISCOVER, 0, NULL);
        }
    } else
#endif /* OPENSSL_NO_DTLS */
        sbio = BIO_new_socket(s, BIO_NOCLOSE);

    if (nbio_test) {
        BIO *test;

        test = BIO_new(BIO_f_nbio_test());
        sbio = BIO_push(test, sbio);
    }

    if (c_debug) {
        BIO_set_callback(sbio, bio_dump_callback);
        BIO_set_callback_arg(sbio, (char *)bio_c_out);
    }
    if (c_msg) {
#ifndef OPENSSL_NO_SSL_TRACE
        if (c_msg == 2)
            SSL_set_msg_callback(con, SSL_trace);
        else
#endif
            SSL_set_msg_callback(con, msg_cb);
        SSL_set_msg_callback_arg(con, bio_c_msg ? bio_c_msg : bio_c_out);
    }

    if (c_tlsextdebug) {
        SSL_set_tlsext_debug_callback(con, tlsext_cb);
        SSL_set_tlsext_debug_arg(con, bio_c_out);
    }
#ifndef OPENSSL_NO_OCSP
    if (c_status_req) {
        SSL_set_tlsext_status_type(con, TLSEXT_STATUSTYPE_ocsp);
        SSL_CTX_set_tlsext_status_cb(ctx, ocsp_resp_cb);
        SSL_CTX_set_tlsext_status_arg(ctx, bio_c_out);
    }
#endif

#ifndef OPENSSL_NO_ESNI
    if (c_msg) {
        SSL_set_esni_callback(con, esni_cb);
    }
#endif

    SSL_set_bio(con, sbio, sbio);
    SSL_set_connect_state(con);

    /* ok, lets connect */
    if (fileno_stdin() > SSL_get_fd(con))
        width = fileno_stdin() + 1;
    else
        width = SSL_get_fd(con) + 1;

    read_tty = 1;
    write_tty = 0;
    tty_on = 0;
    read_ssl = 1;
    write_ssl = 1;

    cbuf_len = 0;
    cbuf_off = 0;
    sbuf_len = 0;
    sbuf_off = 0;

    switch ((PROTOCOL_CHOICE) starttls_proto) {
    case PROTO_OFF:
        break;
    case PROTO_LMTP:
    case PROTO_SMTP:
        {
            /*
             * This is an ugly hack that does a lot of assumptions. We do
             * have to handle multi-line responses which may come in a single
             * packet or not. We therefore have to use BIO_gets() which does
             * need a buffering BIO. So during the initial chitchat we do
             * push a buffering BIO into the chain that is removed again
             * later on to not disturb the rest of the s_client operation.
             */
            int foundit = 0;
            BIO *fbio = BIO_new(BIO_f_buffer());

            BIO_push(fbio, sbio);
            /* Wait for multi-line response to end from LMTP or SMTP */
            do {
                mbuf_len = BIO_gets(fbio, mbuf, BUFSIZZ);
            } while (mbuf_len > 3 && mbuf[3] == '-');
            if (protohost == NULL)
                protohost = "mail.example.com";
            if (starttls_proto == (int)PROTO_LMTP)
                BIO_printf(fbio, "LHLO %s\r\n", protohost);
            else
                BIO_printf(fbio, "EHLO %s\r\n", protohost);
            (void)BIO_flush(fbio);
            /*
             * Wait for multi-line response to end LHLO LMTP or EHLO SMTP
             * response.
             */
            do {
                mbuf_len = BIO_gets(fbio, mbuf, BUFSIZZ);
                if (strstr(mbuf, "STARTTLS"))
                    foundit = 1;
            } while (mbuf_len > 3 && mbuf[3] == '-');
            (void)BIO_flush(fbio);
            BIO_pop(fbio);
            BIO_free(fbio);
            if (!foundit)
                BIO_printf(bio_err,
                           "Didn't find STARTTLS in server response,"
                           " trying anyway...\n");
            BIO_printf(sbio, "STARTTLS\r\n");
            BIO_read(sbio, sbuf, BUFSIZZ);
        }
        break;
    case PROTO_POP3:
        {
            BIO_read(sbio, mbuf, BUFSIZZ);
            BIO_printf(sbio, "STLS\r\n");
            mbuf_len = BIO_read(sbio, sbuf, BUFSIZZ);
            if (mbuf_len < 0) {
                BIO_printf(bio_err, "BIO_read failed\n");
                goto end;
            }
        }
        break;
    case PROTO_IMAP:
        {
            int foundit = 0;
            BIO *fbio = BIO_new(BIO_f_buffer());

            BIO_push(fbio, sbio);
            BIO_gets(fbio, mbuf, BUFSIZZ);
            /* STARTTLS command requires CAPABILITY... */
            BIO_printf(fbio, ". CAPABILITY\r\n");
            (void)BIO_flush(fbio);
            /* wait for multi-line CAPABILITY response */
            do {
                mbuf_len = BIO_gets(fbio, mbuf, BUFSIZZ);
                if (strstr(mbuf, "STARTTLS"))
                    foundit = 1;
            }
            while (mbuf_len > 3 && mbuf[0] != '.');
            (void)BIO_flush(fbio);
            BIO_pop(fbio);
            BIO_free(fbio);
            if (!foundit)
                BIO_printf(bio_err,
                           "Didn't find STARTTLS in server response,"
                           " trying anyway...\n");
            BIO_printf(sbio, ". STARTTLS\r\n");
            BIO_read(sbio, sbuf, BUFSIZZ);
        }
        break;
    case PROTO_FTP:
        {
            BIO *fbio = BIO_new(BIO_f_buffer());

            BIO_push(fbio, sbio);
            /* wait for multi-line response to end from FTP */
            do {
                mbuf_len = BIO_gets(fbio, mbuf, BUFSIZZ);
            }
            while (mbuf_len > 3 && mbuf[3] == '-');
            (void)BIO_flush(fbio);
            BIO_pop(fbio);
            BIO_free(fbio);
            BIO_printf(sbio, "AUTH TLS\r\n");
            BIO_read(sbio, sbuf, BUFSIZZ);
        }
        break;
    case PROTO_XMPP:
    case PROTO_XMPP_SERVER:
        {
            int seen = 0;
            BIO_printf(sbio, "<stream:stream "
                       "xmlns:stream='http://etherx.jabber.org/streams' "
                       "xmlns='jabber:%s' to='%s' version='1.0'>",
                       starttls_proto == PROTO_XMPP ? "client" : "server",
                       protohost ? protohost : host);
            seen = BIO_read(sbio, mbuf, BUFSIZZ);
            if (seen < 0) {
                BIO_printf(bio_err, "BIO_read failed\n");
                goto end;
            }
            mbuf[seen] = '\0';
            while (!strstr
                   (mbuf, "<starttls xmlns='urn:ietf:params:xml:ns:xmpp-tls'")
                   && !strstr(mbuf,
                              "<starttls xmlns=\"urn:ietf:params:xml:ns:xmpp-tls\""))
            {
                seen = BIO_read(sbio, mbuf, BUFSIZZ);

                if (seen <= 0)
                    goto shut;

                mbuf[seen] = '\0';
            }
            BIO_printf(sbio,
                       "<starttls xmlns='urn:ietf:params:xml:ns:xmpp-tls'/>");
            seen = BIO_read(sbio, sbuf, BUFSIZZ);
            if (seen < 0) {
                BIO_printf(bio_err, "BIO_read failed\n");
                goto shut;
            }
            sbuf[seen] = '\0';
            if (!strstr(sbuf, "<proceed"))
                goto shut;
            mbuf[0] = '\0';
        }
        break;
    case PROTO_TELNET:
        {
            static const unsigned char tls_do[] = {
                /* IAC    DO   START_TLS */
                   255,   253, 46
            };
            static const unsigned char tls_will[] = {
                /* IAC  WILL START_TLS */
                   255, 251, 46
            };
            static const unsigned char tls_follows[] = {
                /* IAC  SB   START_TLS FOLLOWS IAC  SE */
                   255, 250, 46,       1,      255, 240
            };
            int bytes;

            /* Telnet server should demand we issue START_TLS */
            bytes = BIO_read(sbio, mbuf, BUFSIZZ);
            if (bytes != 3 || memcmp(mbuf, tls_do, 3) != 0)
                goto shut;
            /* Agree to issue START_TLS and send the FOLLOWS sub-command */
            BIO_write(sbio, tls_will, 3);
            BIO_write(sbio, tls_follows, 6);
            (void)BIO_flush(sbio);
            /* Telnet server also sent the FOLLOWS sub-command */
            bytes = BIO_read(sbio, mbuf, BUFSIZZ);
            if (bytes != 6 || memcmp(mbuf, tls_follows, 6) != 0)
                goto shut;
        }
        break;
    case PROTO_CONNECT:
        {
            enum {
                error_proto,     /* Wrong protocol, not even HTTP */
                error_connect,   /* CONNECT failed */
                success
            } foundit = error_connect;
            BIO *fbio = BIO_new(BIO_f_buffer());

            BIO_push(fbio, sbio);
            BIO_printf(fbio, "CONNECT %s HTTP/1.0\r\n", connectstr);
            /* 
             * Workaround for broken proxies which would otherwise close
             * the connection when entering tunnel mode (eg Squid 2.6)
             */
            BIO_printf(fbio, "Proxy-Connection: Keep-Alive\r\n");

            /* Support for basic (base64) proxy authentication */
            if (proxyuser != NULL) {
                size_t l;
                char *proxyauth, *proxyauthenc;

                l = strlen(proxyuser);
                if (proxypass != NULL)
                    l += strlen(proxypass);
                proxyauth = app_malloc(l + 2, "Proxy auth string");
                BIO_snprintf(proxyauth, l + 2, "%s:%s", proxyuser,
                             (proxypass != NULL) ? proxypass : "");
                proxyauthenc = base64encode(proxyauth, strlen(proxyauth));
                BIO_printf(fbio, "Proxy-Authorization: Basic %s\r\n",
                           proxyauthenc);
                OPENSSL_clear_free(proxyauth, strlen(proxyauth));
                OPENSSL_clear_free(proxyauthenc, strlen(proxyauthenc));
            }

            /* Terminate the HTTP CONNECT request */
            BIO_printf(fbio, "\r\n");
            (void)BIO_flush(fbio);
            /*
             * The first line is the HTTP response.  According to RFC 7230,
             * it's formated exactly like this:
             *
             * HTTP/d.d ddd Reason text\r\n
             */
            mbuf_len = BIO_gets(fbio, mbuf, BUFSIZZ);
            if (mbuf_len < (int)strlen("HTTP/1.0 200")) {
                BIO_printf(bio_err,
                           "%s: HTTP CONNECT failed, insufficient response "
                           "from proxy (got %d octets)\n", prog, mbuf_len);
                (void)BIO_flush(fbio);
                BIO_pop(fbio);
                BIO_free(fbio);
                goto shut;
            }
            if (mbuf[8] != ' ') {
                BIO_printf(bio_err,
                           "%s: HTTP CONNECT failed, incorrect response "
                           "from proxy\n", prog);
                foundit = error_proto;
            } else if (mbuf[9] != '2') {
                BIO_printf(bio_err, "%s: HTTP CONNECT failed: %s ", prog,
                           &mbuf[9]);
            } else {
                foundit = success;
            }
            if (foundit != error_proto) {
                /* Read past all following headers */
                do {
                    mbuf_len = BIO_gets(fbio, mbuf, BUFSIZZ);
                } while (mbuf_len > 2);
            }
            (void)BIO_flush(fbio);
            BIO_pop(fbio);
            BIO_free(fbio);
            if (foundit != success) {
                goto shut;
            }
        }
        break;
    case PROTO_IRC:
        {
            int numeric;
            BIO *fbio = BIO_new(BIO_f_buffer());

            BIO_push(fbio, sbio);
            BIO_printf(fbio, "STARTTLS\r\n");
            (void)BIO_flush(fbio);
            width = SSL_get_fd(con) + 1;

            do {
                numeric = 0;

                FD_ZERO(&readfds);
                openssl_fdset(SSL_get_fd(con), &readfds);
                timeout.tv_sec = S_CLIENT_IRC_READ_TIMEOUT;
                timeout.tv_usec = 0;
                /*
                 * If the IRCd doesn't respond within
                 * S_CLIENT_IRC_READ_TIMEOUT seconds, assume
                 * it doesn't support STARTTLS. Many IRCds
                 * will not give _any_ sort of response to a
                 * STARTTLS command when it's not supported.
                 */
                if (!BIO_get_buffer_num_lines(fbio)
                    && !BIO_pending(fbio)
                    && !BIO_pending(sbio)
                    && select(width, (void *)&readfds, NULL, NULL,
                              &timeout) < 1) {
                    BIO_printf(bio_err,
                               "Timeout waiting for response (%d seconds).\n",
                               S_CLIENT_IRC_READ_TIMEOUT);
                    break;
                }

                mbuf_len = BIO_gets(fbio, mbuf, BUFSIZZ);
                if (mbuf_len < 1 || sscanf(mbuf, "%*s %d", &numeric) != 1)
                    break;
                /* :example.net 451 STARTTLS :You have not registered */
                /* :example.net 421 STARTTLS :Unknown command */
                if ((numeric == 451 || numeric == 421)
                    && strstr(mbuf, "STARTTLS") != NULL) {
                    BIO_printf(bio_err, "STARTTLS not supported: %s", mbuf);
                    break;
                }
                if (numeric == 691) {
                    BIO_printf(bio_err, "STARTTLS negotiation failed: ");
                    ERR_print_errors(bio_err);
                    break;
                }
            } while (numeric != 670);

            (void)BIO_flush(fbio);
            BIO_pop(fbio);
            BIO_free(fbio);
            if (numeric != 670) {
                BIO_printf(bio_err, "Server does not support STARTTLS.\n");
                ret = 1;
                goto shut;
            }
        }
        break;
    case PROTO_MYSQL:
        {
            /* SSL request packet */
            static const unsigned char ssl_req[] = {
                /* payload_length,   sequence_id */
                   0x20, 0x00, 0x00, 0x01,
                /* payload */
                /* capability flags, CLIENT_SSL always set */
                   0x85, 0xae, 0x7f, 0x00,
                /* max-packet size */
                   0x00, 0x00, 0x00, 0x01,
                /* character set */
                   0x21,
                /* string[23] reserved (all [0]) */
                   0x00, 0x00, 0x00, 0x00, 0x00, 0x00, 0x00, 0x00,
                   0x00, 0x00, 0x00, 0x00, 0x00, 0x00, 0x00, 0x00,
                   0x00, 0x00, 0x00, 0x00, 0x00, 0x00, 0x00
            };
            int bytes = 0;
            int ssl_flg = 0x800;
            int pos;
            const unsigned char *packet = (const unsigned char *)sbuf;

            /* Receiving Initial Handshake packet. */
            bytes = BIO_read(sbio, (void *)packet, BUFSIZZ);
            if (bytes < 0) {
                BIO_printf(bio_err, "BIO_read failed\n");
                goto shut;
            /* Packet length[3], Packet number[1] + minimum payload[17] */
            } else if (bytes < 21) {
                BIO_printf(bio_err, "MySQL packet too short.\n");
                goto shut;
            } else if (bytes != (4 + packet[0] +
                                 (packet[1] << 8) +
                                 (packet[2] << 16))) {
                BIO_printf(bio_err, "MySQL packet length does not match.\n");
                goto shut;
            /* protocol version[1] */
            } else if (packet[4] != 0xA) {
                BIO_printf(bio_err,
                           "Only MySQL protocol version 10 is supported.\n");
                goto shut;
            }

            pos = 5;
            /* server version[string+NULL] */
            for (;;) {
                if (pos >= bytes) {
                    BIO_printf(bio_err, "Cannot confirm server version. ");
                    goto shut;
                } else if (packet[pos++] == '\0') {
                    break;
                }
            }

            /* make sure we have at least 15 bytes left in the packet */
            if (pos + 15 > bytes) {
                BIO_printf(bio_err,
                           "MySQL server handshake packet is broken.\n");
                goto shut;
            }

            pos += 12; /* skip over conn id[4] + SALT[8] */
            if (packet[pos++] != '\0') { /* verify filler */
                BIO_printf(bio_err,
                           "MySQL packet is broken.\n");
                goto shut;
            }

            /* capability flags[2] */
            if (!((packet[pos] + (packet[pos + 1] << 8)) & ssl_flg)) {
                BIO_printf(bio_err, "MySQL server does not support SSL.\n");
                goto shut;
            }

            /* Sending SSL Handshake packet. */
            BIO_write(sbio, ssl_req, sizeof(ssl_req));
            (void)BIO_flush(sbio);
        }
        break;
    case PROTO_POSTGRES:
        {
            static const unsigned char ssl_request[] = {
                /* Length        SSLRequest */
                   0, 0, 0, 8,   4, 210, 22, 47
            };
            int bytes;

            /* Send SSLRequest packet */
            BIO_write(sbio, ssl_request, 8);
            (void)BIO_flush(sbio);

            /* Reply will be a single S if SSL is enabled */
            bytes = BIO_read(sbio, sbuf, BUFSIZZ);
            if (bytes != 1 || sbuf[0] != 'S')
                goto shut;
        }
        break;
    case PROTO_NNTP:
        {
            int foundit = 0;
            BIO *fbio = BIO_new(BIO_f_buffer());

            BIO_push(fbio, sbio);
            BIO_gets(fbio, mbuf, BUFSIZZ);
            /* STARTTLS command requires CAPABILITIES... */
            BIO_printf(fbio, "CAPABILITIES\r\n");
            (void)BIO_flush(fbio);
            BIO_gets(fbio, mbuf, BUFSIZZ);
            /* no point in trying to parse the CAPABILITIES response if there is none */
            if (strstr(mbuf, "101") != NULL) {
                /* wait for multi-line CAPABILITIES response */
                do {
                    mbuf_len = BIO_gets(fbio, mbuf, BUFSIZZ);
                    if (strstr(mbuf, "STARTTLS"))
                        foundit = 1;
                } while (mbuf_len > 1 && mbuf[0] != '.');
            }
            (void)BIO_flush(fbio);
            BIO_pop(fbio);
            BIO_free(fbio);
            if (!foundit)
                BIO_printf(bio_err,
                           "Didn't find STARTTLS in server response,"
                           " trying anyway...\n");
            BIO_printf(sbio, "STARTTLS\r\n");
            mbuf_len = BIO_read(sbio, mbuf, BUFSIZZ);
            if (mbuf_len < 0) {
                BIO_printf(bio_err, "BIO_read failed\n");
                goto end;
            }
            mbuf[mbuf_len] = '\0';
            if (strstr(mbuf, "382") == NULL) {
                BIO_printf(bio_err, "STARTTLS failed: %s", mbuf);
                goto shut;
            }
        }
        break;
    case PROTO_SIEVE:
        {
            int foundit = 0;
            BIO *fbio = BIO_new(BIO_f_buffer());

            BIO_push(fbio, sbio);
            /* wait for multi-line response to end from Sieve */
            do {
                mbuf_len = BIO_gets(fbio, mbuf, BUFSIZZ);
                /*
                 * According to RFC 5804 § 1.7, capability
                 * is case-insensitive, make it uppercase
                 */
                if (mbuf_len > 1 && mbuf[0] == '"') {
                    make_uppercase(mbuf);
                    if (strncmp(mbuf, "\"STARTTLS\"", 10) == 0)
                        foundit = 1;
                }
            } while (mbuf_len > 1 && mbuf[0] == '"');
            (void)BIO_flush(fbio);
            BIO_pop(fbio);
            BIO_free(fbio);
            if (!foundit)
                BIO_printf(bio_err,
                           "Didn't find STARTTLS in server response,"
                           " trying anyway...\n");
            BIO_printf(sbio, "STARTTLS\r\n");
            mbuf_len = BIO_read(sbio, mbuf, BUFSIZZ);
            if (mbuf_len < 0) {
                BIO_printf(bio_err, "BIO_read failed\n");
                goto end;
            }
            mbuf[mbuf_len] = '\0';
            if (mbuf_len < 2) {
                BIO_printf(bio_err, "STARTTLS failed: %s", mbuf);
                goto shut;
            }
            /*
             * According to RFC 5804 § 2.2, response codes are case-
             * insensitive, make it uppercase but preserve the response.
             */
            strncpy(sbuf, mbuf, 2);
            make_uppercase(sbuf);
            if (strncmp(sbuf, "OK", 2) != 0) {
                BIO_printf(bio_err, "STARTTLS not supported: %s", mbuf);
                goto shut;
            }
        }
        break;
    case PROTO_LDAP:
        {
            /* StartTLS Operation according to RFC 4511 */
            static char ldap_tls_genconf[] = "asn1=SEQUENCE:LDAPMessage\n"
                "[LDAPMessage]\n"
                "messageID=INTEGER:1\n"
                "extendedReq=EXPLICIT:23A,IMPLICIT:0C,"
                "FORMAT:ASCII,OCT:1.3.6.1.4.1.1466.20037\n";
            long errline = -1;
            char *genstr = NULL;
            int result = -1;
            ASN1_TYPE *atyp = NULL;
            BIO *ldapbio = BIO_new(BIO_s_mem());
            CONF *cnf = NCONF_new(NULL);

            if (cnf == NULL) {
                BIO_free(ldapbio);
                goto end;
            }
            BIO_puts(ldapbio, ldap_tls_genconf);
            if (NCONF_load_bio(cnf, ldapbio, &errline) <= 0) {
                BIO_free(ldapbio);
                NCONF_free(cnf);
                if (errline <= 0) {
                    BIO_printf(bio_err, "NCONF_load_bio failed\n");
                    goto end;
                } else {
                    BIO_printf(bio_err, "Error on line %ld\n", errline);
                    goto end;
                }
            }
            BIO_free(ldapbio);
            genstr = NCONF_get_string(cnf, "default", "asn1");
            if (genstr == NULL) {
                NCONF_free(cnf);
                BIO_printf(bio_err, "NCONF_get_string failed\n");
                goto end;
            }
            atyp = ASN1_generate_nconf(genstr, cnf);
            if (atyp == NULL) {
                NCONF_free(cnf);
                BIO_printf(bio_err, "ASN1_generate_nconf failed\n");
                goto end;
            }
            NCONF_free(cnf);

            /* Send SSLRequest packet */
            BIO_write(sbio, atyp->value.sequence->data,
                      atyp->value.sequence->length);
            (void)BIO_flush(sbio);
            ASN1_TYPE_free(atyp);

            mbuf_len = BIO_read(sbio, mbuf, BUFSIZZ);
            if (mbuf_len < 0) {
                BIO_printf(bio_err, "BIO_read failed\n");
                goto end;
            }
            result = ldap_ExtendedResponse_parse(mbuf, mbuf_len);
            if (result < 0) {
                BIO_printf(bio_err, "ldap_ExtendedResponse_parse failed\n");
                goto shut;
            } else if (result > 0) {
                BIO_printf(bio_err, "STARTTLS failed, LDAP Result Code: %i\n",
                           result);
                goto shut;
            }
            mbuf_len = 0;
        }
        break;
    }

    if (early_data_file != NULL
            && ((SSL_get0_session(con) != NULL
                 && SSL_SESSION_get_max_early_data(SSL_get0_session(con)) > 0)
                || (psksess != NULL
                    && SSL_SESSION_get_max_early_data(psksess) > 0))) {
        BIO *edfile = BIO_new_file(early_data_file, "r");
        size_t readbytes, writtenbytes;
        int finish = 0;

        if (edfile == NULL) {
            BIO_printf(bio_err, "Cannot open early data file\n");
            goto shut;
        }

        while (!finish) {
            if (!BIO_read_ex(edfile, cbuf, BUFSIZZ, &readbytes))
                finish = 1;

            while (!SSL_write_early_data(con, cbuf, readbytes, &writtenbytes)) {
                switch (SSL_get_error(con, 0)) {
                case SSL_ERROR_WANT_WRITE:
                case SSL_ERROR_WANT_ASYNC:
                case SSL_ERROR_WANT_READ:
                    /* Just keep trying - busy waiting */
                    continue;
                default:
                    BIO_printf(bio_err, "Error writing early data\n");
                    BIO_free(edfile);
                    ERR_print_errors(bio_err);
                    goto shut;
                }
            }
        }

        BIO_free(edfile);
    }

    for (;;) {
        FD_ZERO(&readfds);
        FD_ZERO(&writefds);

        if (SSL_is_dtls(con) && DTLSv1_get_timeout(con, &timeout))
            timeoutp = &timeout;
        else
            timeoutp = NULL;

        if (!SSL_is_init_finished(con) && SSL_total_renegotiations(con) == 0
                && SSL_get_key_update_type(con) == SSL_KEY_UPDATE_NONE) {
            in_init = 1;
            tty_on = 0;
        } else {
            tty_on = 1;
            if (in_init) {
                in_init = 0;

                if (c_brief) {
                    BIO_puts(bio_err, "CONNECTION ESTABLISHED\n");
                    print_ssl_summary(con);
                }

                print_stuff(bio_c_out, con, full_log);
                if (full_log > 0)
                    full_log--;

                if (starttls_proto) {
                    BIO_write(bio_err, mbuf, mbuf_len);
                    /* We don't need to know any more */
                    if (!reconnect)
                        starttls_proto = PROTO_OFF;
                }

                if (reconnect) {
                    reconnect--;
                    BIO_printf(bio_c_out,
                               "drop connection and then reconnect\n");
                    do_ssl_shutdown(con);
                    SSL_set_connect_state(con);
                    BIO_closesocket(SSL_get_fd(con));
                    goto re_start;
                }
            }
        }

        ssl_pending = read_ssl && SSL_has_pending(con);

        if (!ssl_pending) {
#if !defined(OPENSSL_SYS_WINDOWS) && !defined(OPENSSL_SYS_MSDOS)
            if (tty_on) {
                /*
                 * Note that select() returns when read _would not block_,
                 * and EOF satisfies that.  To avoid a CPU-hogging loop,
                 * set the flag so we exit.
                 */
                if (read_tty && !at_eof)
                    openssl_fdset(fileno_stdin(), &readfds);
#if !defined(OPENSSL_SYS_VMS)
                if (write_tty)
                    openssl_fdset(fileno_stdout(), &writefds);
#endif
            }
            if (read_ssl)
                openssl_fdset(SSL_get_fd(con), &readfds);
            if (write_ssl)
                openssl_fdset(SSL_get_fd(con), &writefds);
#else
            if (!tty_on || !write_tty) {
                if (read_ssl)
                    openssl_fdset(SSL_get_fd(con), &readfds);
                if (write_ssl)
                    openssl_fdset(SSL_get_fd(con), &writefds);
            }
#endif

            /*
             * Note: under VMS with SOCKETSHR the second parameter is
             * currently of type (int *) whereas under other systems it is
             * (void *) if you don't have a cast it will choke the compiler:
             * if you do have a cast then you can either go for (int *) or
             * (void *).
             */
#if defined(OPENSSL_SYS_WINDOWS) || defined(OPENSSL_SYS_MSDOS)
            /*
             * Under Windows/DOS we make the assumption that we can always
             * write to the tty: therefore if we need to write to the tty we
             * just fall through. Otherwise we timeout the select every
             * second and see if there are any keypresses. Note: this is a
             * hack, in a proper Windows application we wouldn't do this.
             */
            i = 0;
            if (!write_tty) {
                if (read_tty) {
                    tv.tv_sec = 1;
                    tv.tv_usec = 0;
                    i = select(width, (void *)&readfds, (void *)&writefds,
                               NULL, &tv);
                    if (!i && (!has_stdin_waiting() || !read_tty))
                        continue;
                } else
                    i = select(width, (void *)&readfds, (void *)&writefds,
                               NULL, timeoutp);
            }
#else
            i = select(width, (void *)&readfds, (void *)&writefds,
                       NULL, timeoutp);
#endif
            if (i < 0) {
                BIO_printf(bio_err, "bad select %d\n",
                           get_last_socket_error());
                goto shut;
            }
        }

        if (SSL_is_dtls(con) && DTLSv1_handle_timeout(con) > 0)
            BIO_printf(bio_err, "TIMEOUT occurred\n");

        if (!ssl_pending && FD_ISSET(SSL_get_fd(con), &writefds)) {
            k = SSL_write(con, &(cbuf[cbuf_off]), (unsigned int)cbuf_len);
            switch (SSL_get_error(con, k)) {
            case SSL_ERROR_NONE:
                cbuf_off += k;
                cbuf_len -= k;
                if (k <= 0)
                    goto end;
                /* we have done a  write(con,NULL,0); */
                if (cbuf_len <= 0) {
                    read_tty = 1;
                    write_ssl = 0;
                } else {        /* if (cbuf_len > 0) */

                    read_tty = 0;
                    write_ssl = 1;
                }
                break;
            case SSL_ERROR_WANT_WRITE:
                BIO_printf(bio_c_out, "write W BLOCK\n");
                write_ssl = 1;
                read_tty = 0;
                break;
            case SSL_ERROR_WANT_ASYNC:
                BIO_printf(bio_c_out, "write A BLOCK\n");
                wait_for_async(con);
                write_ssl = 1;
                read_tty = 0;
                break;
            case SSL_ERROR_WANT_READ:
                BIO_printf(bio_c_out, "write R BLOCK\n");
                write_tty = 0;
                read_ssl = 1;
                write_ssl = 0;
                break;
            case SSL_ERROR_WANT_X509_LOOKUP:
                BIO_printf(bio_c_out, "write X BLOCK\n");
                break;
            case SSL_ERROR_ZERO_RETURN:
                if (cbuf_len != 0) {
                    BIO_printf(bio_c_out, "shutdown\n");
                    ret = 0;
                    goto shut;
                } else {
                    read_tty = 1;
                    write_ssl = 0;
                    break;
                }

            case SSL_ERROR_SYSCALL:
                if ((k != 0) || (cbuf_len != 0)) {
                    BIO_printf(bio_err, "write:errno=%d\n",
                               get_last_socket_error());
                    goto shut;
                } else {
                    read_tty = 1;
                    write_ssl = 0;
                }
                break;
            case SSL_ERROR_WANT_ASYNC_JOB:
                /* This shouldn't ever happen in s_client - treat as an error */
            case SSL_ERROR_SSL:
                ERR_print_errors(bio_err);
                goto shut;
            }
        }
#if defined(OPENSSL_SYS_WINDOWS) || defined(OPENSSL_SYS_MSDOS) || defined(OPENSSL_SYS_VMS)
        /* Assume Windows/DOS/BeOS can always write */
        else if (!ssl_pending && write_tty)
#else
        else if (!ssl_pending && FD_ISSET(fileno_stdout(), &writefds))
#endif
        {
#ifdef CHARSET_EBCDIC
            ascii2ebcdic(&(sbuf[sbuf_off]), &(sbuf[sbuf_off]), sbuf_len);
#endif
            i = raw_write_stdout(&(sbuf[sbuf_off]), sbuf_len);

            if (i <= 0) {
                BIO_printf(bio_c_out, "DONE\n");
                ret = 0;
                goto shut;
            }

            sbuf_len -= i;
            sbuf_off += i;
            if (sbuf_len <= 0) {
                read_ssl = 1;
                write_tty = 0;
            }
        } else if (ssl_pending || FD_ISSET(SSL_get_fd(con), &readfds)) {
#ifdef RENEG
            {
                static int iiii;
                if (++iiii == 52) {
                    SSL_renegotiate(con);
                    iiii = 0;
                }
            }
#endif
            k = SSL_read(con, sbuf, 1024 /* BUFSIZZ */ );

            switch (SSL_get_error(con, k)) {
            case SSL_ERROR_NONE:
                if (k <= 0)
                    goto end;
                sbuf_off = 0;
                sbuf_len = k;

                read_ssl = 0;
                write_tty = 1;
                break;
            case SSL_ERROR_WANT_ASYNC:
                BIO_printf(bio_c_out, "read A BLOCK\n");
                wait_for_async(con);
                write_tty = 0;
                read_ssl = 1;
                if ((read_tty == 0) && (write_ssl == 0))
                    write_ssl = 1;
                break;
            case SSL_ERROR_WANT_WRITE:
                BIO_printf(bio_c_out, "read W BLOCK\n");
                write_ssl = 1;
                read_tty = 0;
                break;
            case SSL_ERROR_WANT_READ:
                BIO_printf(bio_c_out, "read R BLOCK\n");
                write_tty = 0;
                read_ssl = 1;
                if ((read_tty == 0) && (write_ssl == 0))
                    write_ssl = 1;
                break;
            case SSL_ERROR_WANT_X509_LOOKUP:
                BIO_printf(bio_c_out, "read X BLOCK\n");
                break;
            case SSL_ERROR_SYSCALL:
                ret = get_last_socket_error();
                if (c_brief)
                    BIO_puts(bio_err, "CONNECTION CLOSED BY SERVER\n");
                else
                    BIO_printf(bio_err, "read:errno=%d\n", ret);
                goto shut;
            case SSL_ERROR_ZERO_RETURN:
                BIO_printf(bio_c_out, "closed\n");
                ret = 0;
                goto shut;
            case SSL_ERROR_WANT_ASYNC_JOB:
                /* This shouldn't ever happen in s_client. Treat as an error */
            case SSL_ERROR_SSL:
                ERR_print_errors(bio_err);
                goto shut;
            }
        }
/* OPENSSL_SYS_MSDOS includes OPENSSL_SYS_WINDOWS */
#if defined(OPENSSL_SYS_MSDOS)
        else if (has_stdin_waiting())
#else
        else if (FD_ISSET(fileno_stdin(), &readfds))
#endif
        {
            if (crlf) {
                int j, lf_num;

                i = raw_read_stdin(cbuf, BUFSIZZ / 2);
                lf_num = 0;
                /* both loops are skipped when i <= 0 */
                for (j = 0; j < i; j++)
                    if (cbuf[j] == '\n')
                        lf_num++;
                for (j = i - 1; j >= 0; j--) {
                    cbuf[j + lf_num] = cbuf[j];
                    if (cbuf[j] == '\n') {
                        lf_num--;
                        i++;
                        cbuf[j + lf_num] = '\r';
                    }
                }
                assert(lf_num == 0);
            } else
                i = raw_read_stdin(cbuf, BUFSIZZ);
#if !defined(OPENSSL_SYS_WINDOWS) && !defined(OPENSSL_SYS_MSDOS)
            if (i == 0)
                at_eof = 1;
#endif

            if ((!c_ign_eof) && ((i <= 0) || (cbuf[0] == 'Q' && cmdletters))) {
                BIO_printf(bio_err, "DONE\n");
                ret = 0;
                goto shut;
            }

            if ((!c_ign_eof) && (cbuf[0] == 'R' && cmdletters)) {
                BIO_printf(bio_err, "RENEGOTIATING\n");
                SSL_renegotiate(con);
                cbuf_len = 0;
	    } else if (!c_ign_eof && (cbuf[0] == 'K' || cbuf[0] == 'k' )
                    && cmdletters) {
                BIO_printf(bio_err, "KEYUPDATE\n");
                SSL_key_update(con,
                               cbuf[0] == 'K' ? SSL_KEY_UPDATE_REQUESTED
                                              : SSL_KEY_UPDATE_NOT_REQUESTED);
                cbuf_len = 0;
            }
#ifndef OPENSSL_NO_HEARTBEATS
            else if ((!c_ign_eof) && (cbuf[0] == 'B' && cmdletters)) {
                BIO_printf(bio_err, "HEARTBEATING\n");
                SSL_heartbeat(con);
                cbuf_len = 0;
            }
#endif
            else {
                cbuf_len = i;
                cbuf_off = 0;
#ifdef CHARSET_EBCDIC
                ebcdic2ascii(cbuf, cbuf, i);
#endif
            }

            write_ssl = 1;
            read_tty = 0;
        }
    }

    ret = 0;
 shut:
    if (in_init)
        print_stuff(bio_c_out, con, full_log);
#ifdef NOT_OPENSSL_NO_ESNI_BUT_DEBUGGING
    /*
     * Debugging - not really ESNI related (I think) but the 
     * callback for session tickets isn't firing in a slightly
     * confusing manner so this is to rule out some possible
     * causes.
     */
    if (sess_out) {
        int snooze=10;
        printf("Sleeping for %d\n",snooze);
        sleep(snooze);
        printf("Waking\n");
    }
#endif
    do_ssl_shutdown(con);

    /*
     * If we ended with an alert being sent, but still with data in the
     * network buffer to be read, then calling BIO_closesocket() will
     * result in a TCP-RST being sent. On some platforms (notably
     * Windows) then this will result in the peer immediately abandoning
     * the connection including any buffered alert data before it has
     * had a chance to be read. Shutting down the sending side first,
     * and then closing the socket sends TCP-FIN first followed by
     * TCP-RST. This seems to allow the peer to read the alert data.
     */
    shutdown(SSL_get_fd(con), 1); /* SHUT_WR */
    /*
     * We just said we have nothing else to say, but it doesn't mean that
     * the other side has nothing. It's even recommended to consume incoming
     * data. [In testing context this ensures that alerts are passed on...]
     */
    timeout.tv_sec = 0;
    timeout.tv_usec = 500000;  /* some extreme round-trip */
    do {
        FD_ZERO(&readfds);
        openssl_fdset(s, &readfds);
    } while (select(s + 1, &readfds, NULL, NULL, &timeout) > 0
             && BIO_read(sbio, sbuf, BUFSIZZ) > 0);

    BIO_closesocket(SSL_get_fd(con));
 end:
    if (con != NULL) {
        if (prexit != 0)
            print_stuff(bio_c_out, con, 1);
        SSL_free(con);
    }
	if (esnikeys!=NULL) {
		SSL_ESNI_free(esnikeys);
		OPENSSL_free(esnikeys);
		esnikeys=NULL;
	}
    SSL_SESSION_free(psksess);
#if !defined(OPENSSL_NO_NEXTPROTONEG)
    OPENSSL_free(next_proto.data);
#endif
    SSL_CTX_free(ctx);
    set_keylog_file(NULL, NULL);
    X509_free(cert);
    sk_X509_CRL_pop_free(crls, X509_CRL_free);
    EVP_PKEY_free(key);
    sk_X509_pop_free(chain, X509_free);
    OPENSSL_free(pass);
#ifndef OPENSSL_NO_SRP
    OPENSSL_free(srp_arg.srppassin);
#endif
    OPENSSL_free(connectstr);
    OPENSSL_free(bindstr);
    OPENSSL_free(host);
    OPENSSL_free(port);
    X509_VERIFY_PARAM_free(vpm);
    ssl_excert_free(exc);
    sk_OPENSSL_STRING_free(ssl_args);
    sk_OPENSSL_STRING_free(dane_tlsa_rrset);
    SSL_CONF_CTX_free(cctx);
    OPENSSL_clear_free(cbuf, BUFSIZZ);
    OPENSSL_clear_free(sbuf, BUFSIZZ);
    OPENSSL_clear_free(mbuf, BUFSIZZ);
    if (proxypass != NULL)
        OPENSSL_clear_free(proxypass, strlen(proxypass));
    release_engine(e);
    BIO_free(bio_c_out);
    bio_c_out = NULL;
    BIO_free(bio_c_msg);
    bio_c_msg = NULL;
    return ret;
}

static void print_stuff(BIO *bio, SSL *s, int full)
{
    X509 *peer = NULL;
    STACK_OF(X509) *sk;
    const SSL_CIPHER *c;
    int i, istls13 = (SSL_version(s) == TLS1_3_VERSION);
    long verify_result;
#ifndef OPENSSL_NO_COMP
    const COMP_METHOD *comp, *expansion;
#endif
    unsigned char *exportedkeymat;
#ifndef OPENSSL_NO_CT
    const SSL_CTX *ctx = SSL_get_SSL_CTX(s);
#endif

    if (full) {
        int got_a_chain = 0;

        sk = SSL_get_peer_cert_chain(s);
        if (sk != NULL) {
            got_a_chain = 1;

            BIO_printf(bio, "---\nCertificate chain\n");
            for (i = 0; i < sk_X509_num(sk); i++) {
                BIO_printf(bio, "%2d s:", i);
                X509_NAME_print_ex(bio, X509_get_subject_name(sk_X509_value(sk, i)), 0, get_nameopt());
                BIO_puts(bio, "\n");
                BIO_printf(bio, "   i:");
                X509_NAME_print_ex(bio, X509_get_issuer_name(sk_X509_value(sk, i)), 0, get_nameopt());
                BIO_puts(bio, "\n");
                if (c_showcerts)
                    PEM_write_bio_X509(bio, sk_X509_value(sk, i));
            }
        }

        BIO_printf(bio, "---\n");
        peer = SSL_get_peer_certificate(s);
        if (peer != NULL) {
            BIO_printf(bio, "Server certificate\n");

            /* Redundant if we showed the whole chain */
            if (!(c_showcerts && got_a_chain))
                PEM_write_bio_X509(bio, peer);
            dump_cert_text(bio, peer);
        } else {
            BIO_printf(bio, "no peer certificate available\n");
        }
        print_ca_names(bio, s);

        ssl_print_sigalgs(bio, s);
        ssl_print_tmp_key(bio, s);

#ifndef OPENSSL_NO_CT
        /*
         * When the SSL session is anonymous, or resumed via an abbreviated
         * handshake, no SCTs are provided as part of the handshake.  While in
         * a resumed session SCTs may be present in the session's certificate,
         * no callbacks are invoked to revalidate these, and in any case that
         * set of SCTs may be incomplete.  Thus it makes little sense to
         * attempt to display SCTs from a resumed session's certificate, and of
         * course none are associated with an anonymous peer.
         */
        if (peer != NULL && !SSL_session_reused(s) && SSL_ct_is_enabled(s)) {
            const STACK_OF(SCT) *scts = SSL_get0_peer_scts(s);
            int sct_count = scts != NULL ? sk_SCT_num(scts) : 0;

            BIO_printf(bio, "---\nSCTs present (%i)\n", sct_count);
            if (sct_count > 0) {
                const CTLOG_STORE *log_store = SSL_CTX_get0_ctlog_store(ctx);

                BIO_printf(bio, "---\n");
                for (i = 0; i < sct_count; ++i) {
                    SCT *sct = sk_SCT_value(scts, i);

                    BIO_printf(bio, "SCT validation status: %s\n",
                               SCT_validation_status_string(sct));
                    SCT_print(sct, bio, 0, log_store);
                    if (i < sct_count - 1)
                        BIO_printf(bio, "\n---\n");
                }
                BIO_printf(bio, "\n");
            }
        }
#endif

        BIO_printf(bio,
                   "---\nSSL handshake has read %ju bytes "
                   "and written %ju bytes\n",
                   BIO_number_read(SSL_get_rbio(s)),
                   BIO_number_written(SSL_get_wbio(s)));
    }
    print_verify_detail(s, bio);
    BIO_printf(bio, (SSL_session_reused(s) ? "---\nReused, " : "---\nNew, "));
    c = SSL_get_current_cipher(s);
    BIO_printf(bio, "%s, Cipher is %s\n",
               SSL_CIPHER_get_version(c), SSL_CIPHER_get_name(c));
    if (peer != NULL) {
        EVP_PKEY *pktmp;

        pktmp = X509_get0_pubkey(peer);
        BIO_printf(bio, "Server public key is %d bit\n",
                   EVP_PKEY_bits(pktmp));
    }
    BIO_printf(bio, "Secure Renegotiation IS%s supported\n",
               SSL_get_secure_renegotiation_support(s) ? "" : " NOT");
#ifndef OPENSSL_NO_COMP
    comp = SSL_get_current_compression(s);
    expansion = SSL_get_current_expansion(s);
    BIO_printf(bio, "Compression: %s\n",
               comp ? SSL_COMP_get_name(comp) : "NONE");
    BIO_printf(bio, "Expansion: %s\n",
               expansion ? SSL_COMP_get_name(expansion) : "NONE");
#endif
#ifndef OPENSSL_NO_KTLS
    if (BIO_get_ktls_send(SSL_get_wbio(s)))
        BIO_printf(bio_err, "Using Kernel TLS for sending\n");
#endif

#ifdef SSL_DEBUG
    {
        /* Print out local port of connection: useful for debugging */
        int sock;
        union BIO_sock_info_u info;

        sock = SSL_get_fd(s);
        if ((info.addr = BIO_ADDR_new()) != NULL
            && BIO_sock_info(sock, BIO_SOCK_INFO_ADDRESS, &info)) {
            BIO_printf(bio_c_out, "LOCAL PORT is %u\n",
                       ntohs(BIO_ADDR_rawport(info.addr)));
        }
        BIO_ADDR_free(info.addr);
    }
#endif

#if !defined(OPENSSL_NO_NEXTPROTONEG)
    if (next_proto.status != -1) {
        const unsigned char *proto;
        unsigned int proto_len;
        SSL_get0_next_proto_negotiated(s, &proto, &proto_len);
        BIO_printf(bio, "Next protocol: (%d) ", next_proto.status);
        BIO_write(bio, proto, proto_len);
        BIO_write(bio, "\n", 1);
    }
#endif
    {
        const unsigned char *proto;
        unsigned int proto_len;
        SSL_get0_alpn_selected(s, &proto, &proto_len);
        if (proto_len > 0) {
            BIO_printf(bio, "ALPN protocol: ");
            BIO_write(bio, proto, proto_len);
            BIO_write(bio, "\n", 1);
        } else
            BIO_printf(bio, "No ALPN negotiated\n");
    }

#ifndef OPENSSL_NO_SRTP
    {
        SRTP_PROTECTION_PROFILE *srtp_profile =
            SSL_get_selected_srtp_profile(s);

        if (srtp_profile)
            BIO_printf(bio, "SRTP Extension negotiated, profile=%s\n",
                       srtp_profile->name);
    }
#endif

    if (istls13) {
        switch (SSL_get_early_data_status(s)) {
        case SSL_EARLY_DATA_NOT_SENT:
            BIO_printf(bio, "Early data was not sent\n");
            break;

        case SSL_EARLY_DATA_REJECTED:
            BIO_printf(bio, "Early data was rejected\n");
            break;

        case SSL_EARLY_DATA_ACCEPTED:
            BIO_printf(bio, "Early data was accepted\n");
            break;

        }

        /*
         * We also print the verify results when we dump session information,
         * but in TLSv1.3 we may not get that right away (or at all) depending
         * on when we get a NewSessionTicket. Therefore we print it now as well.
         */
        verify_result = SSL_get_verify_result(s);
        BIO_printf(bio, "Verify return code: %ld (%s)\n", verify_result,
                   X509_verify_cert_error_string(verify_result));

#ifndef OPENSSL_NO_ESNI
        char *hidden=NULL;
        char *cover=NULL;
        switch (SSL_get_esni_status(s,&hidden,&cover)) {
        case SSL_ESNI_STATUS_NOT_TRIED: 
            break;
        case SSL_ESNI_STATUS_FAILED: 
            BIO_printf(bio,"ESNI: tried but failed\n");
            break;
        case SSL_ESNI_STATUS_BAD_NAME: 
            BIO_printf(bio,"ESNI: worked but bad name\n");
            break;
        case SSL_ESNI_STATUS_SUCCESS:
            BIO_printf(bio,"ESNI: success: cover: %s, hidden: %s\n",
                            (cover==NULL?"none":cover),
                            (hidden==NULL?"none":hidden));
            break;
        default:
            BIO_printf(bio,"ESNI: Error trying ESNI\n");
            break;
        }
#endif
    } else {
        /* In TLSv1.3 we do this on arrival of a NewSessionTicket */
        SSL_SESSION_print(bio, SSL_get_session(s));
    }

    if (SSL_get_session(s) != NULL && keymatexportlabel != NULL) {
        BIO_printf(bio, "Keying material exporter:\n");
        BIO_printf(bio, "    Label: '%s'\n", keymatexportlabel);
        BIO_printf(bio, "    Length: %i bytes\n", keymatexportlen);
        exportedkeymat = app_malloc(keymatexportlen, "export key");
        if (!SSL_export_keying_material(s, exportedkeymat,
                                        keymatexportlen,
                                        keymatexportlabel,
                                        strlen(keymatexportlabel),
                                        NULL, 0, 0)) {
            BIO_printf(bio, "    Error\n");
        } else {
            BIO_printf(bio, "    Keying material: ");
            for (i = 0; i < keymatexportlen; i++)
                BIO_printf(bio, "%02X", exportedkeymat[i]);
            BIO_printf(bio, "\n");
        }
        OPENSSL_free(exportedkeymat);
    }
    BIO_printf(bio, "---\n");
    X509_free(peer);
    /* flush, or debugging output gets mixed with http response */
    (void)BIO_flush(bio);
}

// ESNI_DOXY_START
#ifndef OPENSSL_NO_ESNI
static unsigned int esni_cb(SSL *s, int index)
{
    BIO_printf(bio_c_out,"esni_cb called\n");
    SSL_ESNI *esnistuff=NULL;
    int rv=SSL_ESNI_get_esni(s,&esnistuff);
    if (rv == 1 && esnistuff!=NULL) {
        SSL_ESNI_print(bio_c_out,&esnistuff[index]);
    }
    return 1;
}
#endif
// ESNI_DOXY_END

# ifndef OPENSSL_NO_OCSP
static int ocsp_resp_cb(SSL *s, void *arg)
{
    const unsigned char *p;
    int len;
    OCSP_RESPONSE *rsp;
    len = SSL_get_tlsext_status_ocsp_resp(s, &p);
    BIO_puts(arg, "OCSP response: ");
    if (p == NULL) {
        BIO_puts(arg, "no response sent\n");
        return 1;
    }
    rsp = d2i_OCSP_RESPONSE(NULL, &p, len);
    if (rsp == NULL) {
        BIO_puts(arg, "response parse error\n");
        BIO_dump_indent(arg, (char *)p, len, 4);
        return 0;
    }
    BIO_puts(arg, "\n======================================\n");
    OCSP_RESPONSE_print(arg, rsp, 0);
    BIO_puts(arg, "======================================\n");
    OCSP_RESPONSE_free(rsp);
    return 1;
}
# endif

static int ldap_ExtendedResponse_parse(const char *buf, long rem)
{
    const unsigned char *cur, *end;
    long len;
    int tag, xclass, inf, ret = -1;

    cur = (const unsigned char *)buf;
    end = cur + rem;

    /*
     * From RFC 4511:
     *
     *    LDAPMessage ::= SEQUENCE {
     *         messageID       MessageID,
     *         protocolOp      CHOICE {
     *              ...
     *              extendedResp          ExtendedResponse,
     *              ... },
     *         controls       [0] Controls OPTIONAL }
     *
     *    ExtendedResponse ::= [APPLICATION 24] SEQUENCE {
     *         COMPONENTS OF LDAPResult,
     *         responseName     [10] LDAPOID OPTIONAL,
     *         responseValue    [11] OCTET STRING OPTIONAL }
     *
     *    LDAPResult ::= SEQUENCE {
     *         resultCode         ENUMERATED {
     *              success                      (0),
     *              ...
     *              other                        (80),
     *              ...  },
     *         matchedDN          LDAPDN,
     *         diagnosticMessage  LDAPString,
     *         referral           [3] Referral OPTIONAL }
     */

    /* pull SEQUENCE */
    inf = ASN1_get_object(&cur, &len, &tag, &xclass, rem);
    if (inf != V_ASN1_CONSTRUCTED || tag != V_ASN1_SEQUENCE ||
        (rem = end - cur, len > rem)) {
        BIO_printf(bio_err, "Unexpected LDAP response\n");
        goto end;
    }

    rem = len;  /* ensure that we don't overstep the SEQUENCE */

    /* pull MessageID */
    inf = ASN1_get_object(&cur, &len, &tag, &xclass, rem);
    if (inf != V_ASN1_UNIVERSAL || tag != V_ASN1_INTEGER ||
        (rem = end - cur, len > rem)) {
        BIO_printf(bio_err, "No MessageID\n");
        goto end;
    }

    cur += len; /* shall we check for MessageId match or just skip? */

    /* pull [APPLICATION 24] */
    rem = end - cur;
    inf = ASN1_get_object(&cur, &len, &tag, &xclass, rem);
    if (inf != V_ASN1_CONSTRUCTED || xclass != V_ASN1_APPLICATION ||
        tag != 24) {
        BIO_printf(bio_err, "Not ExtendedResponse\n");
        goto end;
    }

    /* pull resultCode */
    rem = end - cur;
    inf = ASN1_get_object(&cur, &len, &tag, &xclass, rem);
    if (inf != V_ASN1_UNIVERSAL || tag != V_ASN1_ENUMERATED || len == 0 ||
        (rem = end - cur, len > rem)) {
        BIO_printf(bio_err, "Not LDAPResult\n");
        goto end;
    }

    /* len should always be one, but just in case... */
    for (ret = 0, inf = 0; inf < len; inf++) {
        ret <<= 8;
        ret |= cur[inf];
    }
    /* There is more data, but we don't care... */
 end:
    return ret;
}

/*
 * BASE64 encoder: used only for encoding basic proxy authentication credentials
 */
static char *base64encode (const void *buf, size_t len)
{
    int i;
    size_t outl;
    char  *out;

    /* Calculate size of encoded data */
    outl = (len / 3);
    if (len % 3 > 0)
        outl++;
    outl <<= 2;
    out = app_malloc(outl + 1, "base64 encode buffer");

    i = EVP_EncodeBlock((unsigned char *)out, buf, len);
    assert(i <= (int)outl);
    if (i < 0)
        *out = '\0'; 
    return out;
}

#endif                          /* OPENSSL_NO_SOCK */<|MERGE_RESOLUTION|>--- conflicted
+++ resolved
@@ -611,15 +611,12 @@
 #endif
     OPT_DANE_TLSA_RRDATA, OPT_DANE_EE_NO_NAME,
     OPT_ENABLE_PHA,
-<<<<<<< HEAD
 #ifndef OPENSSL_NO_ESNI
     OPT_ESNI,
     OPT_ESNI_RR,
     OPT_ESNI_STRICT,
 #endif
-=======
     OPT_SCTP_LABEL_BUG,
->>>>>>> 09d62b33
     OPT_R_ENUM
 } OPTION_CHOICE;
 
