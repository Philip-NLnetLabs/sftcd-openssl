/*
 * Copyright 1995-2021 The OpenSSL Project Authors. All Rights Reserved.
 *
 * Licensed under the Apache License 2.0 (the "License").  You may not use
 * this file except in compliance with the License.  You can obtain a copy
 * in the file LICENSE in the source distribution or at
 * https://www.openssl.org/source/license.html
 */

#include <stdio.h>
#include <openssl/err.h>
<<<<<<< HEAD
#include <openssl/tserr.h>
#include <openssl/cmserr.h>
#include <openssl/crmferr.h>
#include <openssl/cmperr.h>
#include <openssl/cterr.h>
#include <openssl/asyncerr.h>
#include <openssl/storeerr.h>
#ifndef OPENSSL_NO_ESNI
#include <openssl/esnierr.h>
#endif
#include <openssl/esserr.h>
=======
#include "crypto/err.h"
#include "crypto/cryptoerr.h"
#include "crypto/asn1err.h"
#include "crypto/bnerr.h"
#include "crypto/ecerr.h"
#include "crypto/buffererr.h"
#include "crypto/bioerr.h"
#include "crypto/comperr.h"
#include "crypto/rsaerr.h"
#include "crypto/dherr.h"
#include "crypto/dsaerr.h"
#include "crypto/evperr.h"
#include "crypto/objectserr.h"
#include "crypto/pemerr.h"
#include "crypto/pkcs7err.h"
#include "crypto/x509err.h"
#include "crypto/x509v3err.h"
#include "crypto/conferr.h"
#include "crypto/pkcs12err.h"
#include "crypto/randerr.h"
#include "internal/dsoerr.h"
#include "crypto/engineerr.h"
#include "crypto/uierr.h"
#include "crypto/httperr.h"
#include "crypto/ocsperr.h"
#include "crypto/tserr.h"
#include "crypto/cmserr.h"
#include "crypto/crmferr.h"
#include "crypto/cmperr.h"
#include "crypto/cterr.h"
#include "crypto/asyncerr.h"
#include "crypto/storeerr.h"
#include "crypto/esserr.h"
>>>>>>> 33ac7b32
#include "internal/propertyerr.h"
#include "prov/proverr.h"

int err_load_crypto_strings_int(void)
{
    if (0
#ifndef OPENSSL_NO_ERR
        || err_load_ERR_strings_int() == 0 /* include error strings for SYSerr */
        || err_load_BN_strings_int() == 0
        || err_load_RSA_strings_int() == 0
# ifndef OPENSSL_NO_DH
        || err_load_DH_strings_int() == 0
# endif
        || err_load_EVP_strings_int() == 0
        || err_load_BUF_strings_int() == 0
        || err_load_OBJ_strings_int() == 0
        || err_load_PEM_strings_int() == 0
# ifndef OPENSSL_NO_DSA
        || err_load_DSA_strings_int() == 0
# endif
        || err_load_X509_strings_int() == 0
        || err_load_ASN1_strings_int() == 0
        || err_load_CONF_strings_int() == 0
        || err_load_CRYPTO_strings_int() == 0
# ifndef OPENSSL_NO_COMP
        || err_load_COMP_strings_int() == 0
# endif
# ifndef OPENSSL_NO_EC
        || err_load_EC_strings_int() == 0
# endif
        /* skip err_load_SSL_strings_int() because it is not in this library */
        || err_load_BIO_strings_int() == 0
        || err_load_PKCS7_strings_int() == 0
        || err_load_X509V3_strings_int() == 0
        || err_load_PKCS12_strings_int() == 0
        || err_load_RAND_strings_int() == 0
        || err_load_DSO_strings_int() == 0
# ifndef OPENSSL_NO_TS
        || err_load_TS_strings_int() == 0
# endif
# ifndef OPENSSL_NO_ENGINE
        || err_load_ENGINE_strings_int() == 0
# endif
        || err_load_HTTP_strings_int() == 0
# ifndef OPENSSL_NO_OCSP
        || err_load_OCSP_strings_int() == 0
# endif
        || err_load_UI_strings_int() == 0
# ifndef OPENSSL_NO_CMS
        || err_load_CMS_strings_int() == 0
# endif
# ifndef OPENSSL_NO_CRMF
        || err_load_CRMF_strings_int() == 0
        || err_load_CMP_strings_int() == 0
# endif
# ifndef OPENSSL_NO_CT
        || err_load_CT_strings_int() == 0
# endif
        || err_load_ESS_strings_int() == 0
        || err_load_ASYNC_strings_int() == 0
        || err_load_OSSL_STORE_strings_int() == 0
        || err_load_PROP_strings_int() == 0
        || err_load_PROV_strings_int() == 0
#endif
<<<<<<< HEAD
#ifndef OPENSSL_NO_ESNI
        ERR_load_ESNI_strings() == 0 ||
#endif
        ERR_load_OSSL_STORE_strings() == 0 ||
        ERR_load_PROP_strings() == 0 ||
        ERR_load_PROV_strings() == 0)
=======
        )
>>>>>>> 33ac7b32
        return 0;

    return 1;
}<|MERGE_RESOLUTION|>--- conflicted
+++ resolved
@@ -9,19 +9,9 @@
 
 #include <stdio.h>
 #include <openssl/err.h>
-<<<<<<< HEAD
-#include <openssl/tserr.h>
-#include <openssl/cmserr.h>
-#include <openssl/crmferr.h>
-#include <openssl/cmperr.h>
-#include <openssl/cterr.h>
-#include <openssl/asyncerr.h>
-#include <openssl/storeerr.h>
 #ifndef OPENSSL_NO_ESNI
 #include <openssl/esnierr.h>
 #endif
-#include <openssl/esserr.h>
-=======
 #include "crypto/err.h"
 #include "crypto/cryptoerr.h"
 #include "crypto/asn1err.h"
@@ -55,7 +45,6 @@
 #include "crypto/asyncerr.h"
 #include "crypto/storeerr.h"
 #include "crypto/esserr.h"
->>>>>>> 33ac7b32
 #include "internal/propertyerr.h"
 #include "prov/proverr.h"
 
@@ -120,16 +109,10 @@
         || err_load_PROP_strings_int() == 0
         || err_load_PROV_strings_int() == 0
 #endif
-<<<<<<< HEAD
 #ifndef OPENSSL_NO_ESNI
-        ERR_load_ESNI_strings() == 0 ||
+        || ERR_load_ESNI_strings() == 0
 #endif
-        ERR_load_OSSL_STORE_strings() == 0 ||
-        ERR_load_PROP_strings() == 0 ||
-        ERR_load_PROV_strings() == 0)
-=======
         )
->>>>>>> 33ac7b32
         return 0;
 
     return 1;
