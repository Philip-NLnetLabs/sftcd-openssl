--- conflicted
+++ resolved
@@ -105,13 +105,9 @@
         ERR_load_ESS_strings() == 0 ||
         ERR_load_ASYNC_strings() == 0 ||
 #endif
-<<<<<<< HEAD
-        ERR_load_KDF_strings() == 0 ||
 #ifndef OPENSSL_NO_ESNI
         ERR_load_ESNI_strings() == 0 ||
 #endif
-=======
->>>>>>> 7f0a8dc7
         ERR_load_OSSL_STORE_strings() == 0 ||
         ERR_load_PROP_strings() == 0 ||
         ERR_load_PROV_strings() == 0)
