/*
 * Copyright 1995-2018 The OpenSSL Project Authors. All Rights Reserved.
 *
 * Licensed under the Apache License 2.0 (the "License").  You may not use
 * this file except in compliance with the License.  You can obtain a copy
 * in the file LICENSE in the source distribution or at
 * https://www.openssl.org/source/license.html
 */

#ifndef OPENSSL_ERR_H
# define OPENSSL_ERR_H
# pragma once

# include <openssl/macros.h>
# ifndef OPENSSL_NO_DEPRECATED_3_0
#  define HEADER_ERR_H
# endif

# include <openssl/e_os2.h>

# ifndef OPENSSL_NO_STDIO
#  include <stdio.h>
#  include <stdlib.h>
# endif

# include <openssl/types.h>
# include <openssl/bio.h>
# include <openssl/lhash.h>

#ifdef  __cplusplus
extern "C" {
#endif

# ifndef OPENSSL_NO_DEPRECATED_3_0
#  ifndef OPENSSL_NO_FILENAMES
#   define ERR_PUT_error(l,f,r,fn,ln)      ERR_put_error(l,f,r,fn,ln)
#  else
#   define ERR_PUT_error(l,f,r,fn,ln)      ERR_put_error(l,f,r,NULL,0)
#  endif
# endif

# include <errno.h>

# define ERR_TXT_MALLOCED        0x01
# define ERR_TXT_STRING          0x02

# if !defined(OPENSSL_NO_DEPRECATED_3_0) || defined(OSSL_FORCE_ERR_STATE)
#  define ERR_FLAG_MARK           0x01
#  define ERR_FLAG_CLEAR          0x02

#  define ERR_NUM_ERRORS  16
struct err_state_st {
    int err_flags[ERR_NUM_ERRORS];
    unsigned long err_buffer[ERR_NUM_ERRORS];
    char *err_data[ERR_NUM_ERRORS];
    size_t err_data_size[ERR_NUM_ERRORS];
    int err_data_flags[ERR_NUM_ERRORS];
    const char *err_file[ERR_NUM_ERRORS];
    int err_line[ERR_NUM_ERRORS];
    const char *err_func[ERR_NUM_ERRORS];
    int top, bottom;
};
# endif

/* library */
# define ERR_LIB_NONE            1
# define ERR_LIB_SYS             2
# define ERR_LIB_BN              3
# define ERR_LIB_RSA             4
# define ERR_LIB_DH              5
# define ERR_LIB_EVP             6
# define ERR_LIB_BUF             7
# define ERR_LIB_OBJ             8
# define ERR_LIB_PEM             9
# define ERR_LIB_DSA             10
# define ERR_LIB_X509            11
/* #define ERR_LIB_METH         12 */
# define ERR_LIB_ASN1            13
# define ERR_LIB_CONF            14
# define ERR_LIB_CRYPTO          15
# define ERR_LIB_EC              16
# define ERR_LIB_SSL             20
/* #define ERR_LIB_SSL23        21 */
/* #define ERR_LIB_SSL2         22 */
/* #define ERR_LIB_SSL3         23 */
/* #define ERR_LIB_RSAREF       30 */
/* #define ERR_LIB_PROXY        31 */
# define ERR_LIB_BIO             32
# define ERR_LIB_PKCS7           33
# define ERR_LIB_X509V3          34
# define ERR_LIB_PKCS12          35
# define ERR_LIB_RAND            36
# define ERR_LIB_DSO             37
# define ERR_LIB_ENGINE          38
# define ERR_LIB_OCSP            39
# define ERR_LIB_UI              40
# define ERR_LIB_COMP            41
# define ERR_LIB_ECDSA           42
# define ERR_LIB_ECDH            43
# define ERR_LIB_OSSL_STORE      44
# define ERR_LIB_FIPS            45
# define ERR_LIB_CMS             46
# define ERR_LIB_TS              47
# define ERR_LIB_HMAC            48
/* # define ERR_LIB_JPAKE       49 */
# define ERR_LIB_CT              50
# define ERR_LIB_ASYNC           51
# define ERR_LIB_SM2             52
# define ERR_LIB_ESS             53
# define ERR_LIB_PROP            54
# define ERR_LIB_CRMF            55
# define ERR_LIB_PROV            56
# define ERR_LIB_CMP             57

# define ERR_LIB_USER            128

<<<<<<< HEAD
#ifndef OPENSSL_NO_ESNI
#define ERR_LIB_ESNI             129
#endif

#ifndef OPENSSL_NO_ESNI
#define ESNIerr(f,r) ERR_PUT_error(ERR_LIB_ESNI,(f),(r),OPENSSL_FILE,OPENSSL_LINE)
#endif

# if 1 || !OPENSSL_API_3
=======
# if 1 || !defined(OPENSSL_NO_DEPRECATED_3_0)
>>>>>>> db30f432
#  define ASN1err(f, r) ERR_raise_data(ERR_LIB_ASN1, (r), NULL)
#  define ASYNCerr(f, r) ERR_raise_data(ERR_LIB_ASYNC, (r), NULL)
#  define BIOerr(f, r) ERR_raise_data(ERR_LIB_BIO, (r), NULL)
#  define BNerr(f, r)  ERR_raise_data(ERR_LIB_BN, (r), NULL)
#  define BUFerr(f, r) ERR_raise_data(ERR_LIB_BUF, (r), NULL)
#  define CMPerr(f, r) ERR_raise_data(ERR_LIB_CMP, (r), NULL)
#  define CMSerr(f, r) ERR_raise_data(ERR_LIB_CMS, (r), NULL)
#  define COMPerr(f, r) ERR_raise_data(ERR_LIB_COMP, (r), NULL)
#  define CONFerr(f, r) ERR_raise_data(ERR_LIB_CONF, (r), NULL)
#  define CRMFerr(f, r) ERR_raise_data(ERR_LIB_CRMF, (r), NULL)
#  define CRYPTOerr(f, r) ERR_raise_data(ERR_LIB_CRYPTO, (r), NULL)
#  define CTerr(f, r) ERR_raise_data(ERR_LIB_CT, (r), NULL)
#  define DHerr(f, r)  ERR_raise_data(ERR_LIB_DH, (r), NULL)
#  define DSAerr(f, r) ERR_raise_data(ERR_LIB_DSA, (r), NULL)
#  define DSOerr(f, r) ERR_raise_data(ERR_LIB_DSO, (r), NULL)
#  define ECDHerr(f, r) ERR_raise_data(ERR_LIB_ECDH, (r), NULL)
#  define ECDSAerr(f, r) ERR_raise_data(ERR_LIB_ECDSA, (r), NULL)
#  define ECerr(f, r)  ERR_raise_data(ERR_LIB_EC, (r), NULL)
#  define ENGINEerr(f, r) ERR_raise_data(ERR_LIB_ENGINE, (r), NULL)
#  define ESSerr(f, r) ERR_raise_data(ERR_LIB_ESS, (r), NULL)
#  define EVPerr(f, r) ERR_raise_data(ERR_LIB_EVP, (r), NULL)
#  define FIPSerr(f, r) ERR_raise_data(ERR_LIB_FIPS, (r), NULL)
#  define HMACerr(f, r) ERR_raise_data(ERR_LIB_HMAC, (r), NULL)
#  define KDFerr(f, r) ERR_raise_data(ERR_LIB_KDF, (r), NULL)
#  define OBJerr(f, r) ERR_raise_data(ERR_LIB_OBJ, (r), NULL)
#  define OCSPerr(f, r) ERR_raise_data(ERR_LIB_OCSP, (r), NULL)
#  define OSSL_STOREerr(f, r) ERR_raise_data(ERR_LIB_OSSL_STORE, (r), NULL)
#  define PEMerr(f, r) ERR_raise_data(ERR_LIB_PEM, (r), NULL)
#  define PKCS12err(f, r) ERR_raise_data(ERR_LIB_PKCS12, (r), NULL)
#  define PKCS7err(f, r) ERR_raise_data(ERR_LIB_PKCS7, (r), NULL)
#  define PROPerr(f, r) ERR_raise_data(ERR_LIB_PROP, (r), NULL)
#  define PROVerr(f, r) ERR_raise_data(ERR_LIB_PROV, (r), NULL)
#  define RANDerr(f, r) ERR_raise_data(ERR_LIB_RAND, (r), NULL)
#  define RSAerr(f, r) ERR_raise_data(ERR_LIB_RSA, (r), NULL)
#  define SM2err(f, r) ERR_raise_data(ERR_LIB_SM2, (r), NULL)
#  define SSLerr(f, r) ERR_raise_data(ERR_LIB_SSL, (r), NULL)
#  define SYSerr(f, r) ERR_raise_data(ERR_LIB_SYS, (r), NULL)
#  define TSerr(f, r) ERR_raise_data(ERR_LIB_TS, (r), NULL)
#  define UIerr(f, r) ERR_raise_data(ERR_LIB_UI, (r), NULL)
#  define X509V3err(f, r) ERR_raise_data(ERR_LIB_X509V3, (r), NULL)
#  define X509err(f, r) ERR_raise_data(ERR_LIB_X509, (r), NULL)

# endif


# define ERR_PACK(l,f,r) ( \
        (((unsigned int)(l) & 0x0FF) << 24L) | \
        (((unsigned int)(f) & 0xFFF) << 12L) | \
        (((unsigned int)(r) & 0xFFF)       ) )
# define ERR_GET_LIB(l)          (int)(((l) >> 24L) & 0x0FFL)
# define ERR_GET_FUNC(l)         (int)(((l) >> 12L) & 0xFFFL)
# define ERR_GET_REASON(l)       (int)( (l)         & 0xFFFL)
# define ERR_FATAL_ERROR(l)      (int)( (l)         & ERR_R_FATAL)

# ifndef OPENSSL_NO_DEPRECATED_3_0
#  define SYS_F_FOPEN             0
#  define SYS_F_CONNECT           0
#  define SYS_F_GETSERVBYNAME     0
#  define SYS_F_SOCKET            0
#  define SYS_F_IOCTLSOCKET       0
#  define SYS_F_BIND              0
#  define SYS_F_LISTEN            0
#  define SYS_F_ACCEPT            0
#  define SYS_F_WSASTARTUP        0
#  define SYS_F_OPENDIR           0
#  define SYS_F_FREAD             0
#  define SYS_F_GETADDRINFO       0
#  define SYS_F_GETNAMEINFO       0
#  define SYS_F_SETSOCKOPT        0
#  define SYS_F_GETSOCKOPT        0
#  define SYS_F_GETSOCKNAME       0
#  define SYS_F_GETHOSTBYNAME     0
#  define SYS_F_FFLUSH            0
#  define SYS_F_OPEN              0
#  define SYS_F_CLOSE             0
#  define SYS_F_IOCTL             0
#  define SYS_F_STAT              0
#  define SYS_F_FCNTL             0
#  define SYS_F_FSTAT             0
#  define SYS_F_SENDFILE          0
# endif

/* reasons */
# define ERR_R_SYS_LIB   ERR_LIB_SYS/* 2 */
# define ERR_R_BN_LIB    ERR_LIB_BN/* 3 */
# define ERR_R_RSA_LIB   ERR_LIB_RSA/* 4 */
# define ERR_R_DH_LIB    ERR_LIB_DH/* 5 */
# define ERR_R_EVP_LIB   ERR_LIB_EVP/* 6 */
# define ERR_R_BUF_LIB   ERR_LIB_BUF/* 7 */
# define ERR_R_OBJ_LIB   ERR_LIB_OBJ/* 8 */
# define ERR_R_PEM_LIB   ERR_LIB_PEM/* 9 */
# define ERR_R_DSA_LIB   ERR_LIB_DSA/* 10 */
# define ERR_R_X509_LIB  ERR_LIB_X509/* 11 */
# define ERR_R_ASN1_LIB  ERR_LIB_ASN1/* 13 */
# define ERR_R_EC_LIB    ERR_LIB_EC/* 16 */
# define ERR_R_BIO_LIB   ERR_LIB_BIO/* 32 */
# define ERR_R_PKCS7_LIB ERR_LIB_PKCS7/* 33 */
# define ERR_R_X509V3_LIB ERR_LIB_X509V3/* 34 */
# define ERR_R_ENGINE_LIB ERR_LIB_ENGINE/* 38 */
# define ERR_R_UI_LIB    ERR_LIB_UI/* 40 */
# define ERR_R_ECDSA_LIB ERR_LIB_ECDSA/* 42 */
# define ERR_R_OSSL_STORE_LIB ERR_LIB_OSSL_STORE/* 44 */

# define ERR_R_NESTED_ASN1_ERROR                 58
# define ERR_R_MISSING_ASN1_EOS                  63

/* fatal error */
# define ERR_R_FATAL                             64
# define ERR_R_MALLOC_FAILURE                    (1|ERR_R_FATAL)
# define ERR_R_SHOULD_NOT_HAVE_BEEN_CALLED       (2|ERR_R_FATAL)
# define ERR_R_PASSED_NULL_PARAMETER             (3|ERR_R_FATAL)
# define ERR_R_INTERNAL_ERROR                    (4|ERR_R_FATAL)
# define ERR_R_DISABLED                          (5|ERR_R_FATAL)
# define ERR_R_INIT_FAIL                         (6|ERR_R_FATAL)
# define ERR_R_PASSED_INVALID_ARGUMENT           (7)
# define ERR_R_OPERATION_FAIL                    (8|ERR_R_FATAL)

/*
 * 99 is the maximum possible ERR_R_... code, higher values are reserved for
 * the individual libraries
 */

typedef struct ERR_string_data_st {
    unsigned long error;
    const char *string;
} ERR_STRING_DATA;

DEFINE_LHASH_OF(ERR_STRING_DATA);

/* 12 lines and some on an 80 column terminal */
#define ERR_MAX_DATA_SIZE       1024

/* Building blocks */
void ERR_new(void);
void ERR_set_debug(const char *file, int line, const char *func);
void ERR_set_error(int lib, int reason, const char *fmt, ...);
void ERR_vset_error(int lib, int reason, const char *fmt, va_list args);

/* Main error raising functions */
# define ERR_raise(lib, reason) ERR_raise_data((lib),(reason),NULL)
# define ERR_raise_data                                         \
    (ERR_new(),                                                 \
     ERR_set_debug(OPENSSL_FILE,OPENSSL_LINE,OPENSSL_FUNC),     \
     ERR_set_error)

# ifndef OPENSSL_NO_DEPRECATED_3_0
/* Backward compatibility */
#  define ERR_put_error(lib, func, reason, file, line)          \
    (ERR_new(),                                                 \
     ERR_set_debug((file), (line), OPENSSL_FUNC),               \
     ERR_set_error((lib), (reason), NULL))
# endif

void ERR_set_error_data(char *data, int flags);

unsigned long ERR_get_error(void);
/*
 * TODO(3.0) consider if the following three functions should be deprecated.
 * They all drop the error record from the error queue, so regardless of which
 * one is used, the rest of the information is lost, making them not so useful.
 * The recommendation should be to use the peek functions to extract all the
 * additional data.
 */
unsigned long ERR_get_error_line(const char **file, int *line);
unsigned long ERR_get_error_func(const char **func);
unsigned long ERR_get_error_data(const char **data, int *flags);
unsigned long ERR_get_error_all(const char **file, int *line,
                                const char **func,
                                const char **data, int *flags);
DEPRECATEDIN_3_0(unsigned long ERR_get_error_line_data(const char **file,
                                                     int *line,
                                                     const char **data,
                                                     int *flags))
unsigned long ERR_peek_error(void);
unsigned long ERR_peek_error_line(const char **file, int *line);
unsigned long ERR_peek_error_func(const char **func);
unsigned long ERR_peek_error_data(const char **data, int *flags);
unsigned long ERR_peek_error_all(const char **file, int *line,
                                 const char **func,
                                 const char **data, int *flags);
DEPRECATEDIN_3_0(unsigned long ERR_peek_error_line_data(const char **file,
                                                      int *line,
                                                      const char **data,
                                                      int *flags))
unsigned long ERR_peek_last_error(void);
unsigned long ERR_peek_last_error_line(const char **file, int *line);
unsigned long ERR_peek_last_error_func(const char **func);
unsigned long ERR_peek_last_error_data(const char **data, int *flags);
unsigned long ERR_peek_last_error_all(const char **file, int *line,
                                      const char **func,
                                      const char **data, int *flags);
DEPRECATEDIN_3_0(unsigned long ERR_peek_last_error_line_data(const char **file,
                                                           int *line,
                                                           const char **data,
                                                           int *flags))

void ERR_clear_error(void);

char *ERR_error_string(unsigned long e, char *buf);
void ERR_error_string_n(unsigned long e, char *buf, size_t len);
const char *ERR_lib_error_string(unsigned long e);
DEPRECATEDIN_3_0(const char *ERR_func_error_string(unsigned long e))
const char *ERR_reason_error_string(unsigned long e);

void ERR_print_errors_cb(int (*cb) (const char *str, size_t len, void *u),
                         void *u);
# ifndef OPENSSL_NO_STDIO
void ERR_print_errors_fp(FILE *fp);
# endif
void ERR_print_errors(BIO *bp);

void ERR_add_error_data(int num, ...);
void ERR_add_error_vdata(int num, va_list args);

int ERR_load_strings(int lib, ERR_STRING_DATA *str);
int ERR_load_strings_const(const ERR_STRING_DATA *str);
int ERR_unload_strings(int lib, ERR_STRING_DATA *str);
int ERR_load_ERR_strings(void);

#ifndef OPENSSL_NO_DEPRECATED_1_1_0
# define ERR_load_crypto_strings() \
    OPENSSL_init_crypto(OPENSSL_INIT_LOAD_CRYPTO_STRINGS, NULL)
# define ERR_free_strings() while(0) continue
#endif

DEPRECATEDIN_1_1_0(void ERR_remove_thread_state(void *))
DEPRECATEDIN_1_0_0(void ERR_remove_state(unsigned long pid))
DEPRECATEDIN_3_0(ERR_STATE *ERR_get_state(void))

int ERR_get_next_error_library(void);

int ERR_set_mark(void);
int ERR_pop_to_mark(void);
int ERR_clear_last_mark(void);

#ifdef  __cplusplus
}
#endif

#endif<|MERGE_RESOLUTION|>--- conflicted
+++ resolved
@@ -114,7 +114,6 @@
 
 # define ERR_LIB_USER            128
 
-<<<<<<< HEAD
 #ifndef OPENSSL_NO_ESNI
 #define ERR_LIB_ESNI             129
 #endif
@@ -123,10 +122,7 @@
 #define ESNIerr(f,r) ERR_PUT_error(ERR_LIB_ESNI,(f),(r),OPENSSL_FILE,OPENSSL_LINE)
 #endif
 
-# if 1 || !OPENSSL_API_3
-=======
 # if 1 || !defined(OPENSSL_NO_DEPRECATED_3_0)
->>>>>>> db30f432
 #  define ASN1err(f, r) ERR_raise_data(ERR_LIB_ASN1, (r), NULL)
 #  define ASYNCerr(f, r) ERR_raise_data(ERR_LIB_ASYNC, (r), NULL)
 #  define BIOerr(f, r) ERR_raise_data(ERR_LIB_BIO, (r), NULL)
