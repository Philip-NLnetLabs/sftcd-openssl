/*
 * {- join("\n * ", @autowarntext) -}
 *
 * Copyright 1995-2021 The OpenSSL Project Authors. All Rights Reserved.
 * Copyright (c) 2002, Oracle and/or its affiliates. All rights reserved
 * Copyright 2005 Nokia. All rights reserved.
 *
 * Licensed under the Apache License 2.0 (the "License").  You may not use
 * this file except in compliance with the License.  You can obtain a copy
 * in the file LICENSE in the source distribution or at
 * https://www.openssl.org/source/license.html
 */

{-
use OpenSSL::stackhash qw(generate_stack_macros generate_const_stack_macros);
-}

#ifndef OPENSSL_SSL_H
# define OPENSSL_SSL_H
# pragma once

# include <openssl/macros.h>
# ifndef OPENSSL_NO_DEPRECATED_3_0
#  define HEADER_SSL_H
# endif

# include <openssl/e_os2.h>
# include <openssl/opensslconf.h>
# include <openssl/comp.h>
# include <openssl/bio.h>
# ifndef OPENSSL_NO_DEPRECATED_1_1_0
#  include <openssl/x509.h>
#  include <openssl/crypto.h>
#  include <openssl/buffer.h>
# endif
# include <openssl/lhash.h>
# include <openssl/pem.h>
# include <openssl/hmac.h>
# include <openssl/async.h>

# include <openssl/safestack.h>
# include <openssl/symhacks.h>
# include <openssl/ct.h>
# include <openssl/sslerr.h>

#ifdef  __cplusplus
extern "C" {
#endif

/* OpenSSL version number for ASN.1 encoding of the session information */
/*-
 * Version 0 - initial version
 * Version 1 - added the optional peer certificate
 */
# define SSL_SESSION_ASN1_VERSION 0x0001

# define SSL_MAX_SSL_SESSION_ID_LENGTH           32
# define SSL_MAX_SID_CTX_LENGTH                  32

# define SSL_MIN_RSA_MODULUS_LENGTH_IN_BYTES     (512/8)
# define SSL_MAX_KEY_ARG_LENGTH                  8
# define SSL_MAX_MASTER_KEY_LENGTH               48

/* The maximum number of encrypt/decrypt pipelines we can support */
# define SSL_MAX_PIPELINES  32

/* text strings for the ciphers */

/* These are used to specify which ciphers to use and not to use */

# define SSL_TXT_LOW             "LOW"
# define SSL_TXT_MEDIUM          "MEDIUM"
# define SSL_TXT_HIGH            "HIGH"
# define SSL_TXT_FIPS            "FIPS"

# define SSL_TXT_aNULL           "aNULL"
# define SSL_TXT_eNULL           "eNULL"
# define SSL_TXT_NULL            "NULL"

# define SSL_TXT_kRSA            "kRSA"
# define SSL_TXT_kDHr            "kDHr"/* this cipher class has been removed */
# define SSL_TXT_kDHd            "kDHd"/* this cipher class has been removed */
# define SSL_TXT_kDH             "kDH"/* this cipher class has been removed */
# define SSL_TXT_kEDH            "kEDH"/* alias for kDHE */
# define SSL_TXT_kDHE            "kDHE"
# define SSL_TXT_kECDHr          "kECDHr"/* this cipher class has been removed */
# define SSL_TXT_kECDHe          "kECDHe"/* this cipher class has been removed */
# define SSL_TXT_kECDH           "kECDH"/* this cipher class has been removed */
# define SSL_TXT_kEECDH          "kEECDH"/* alias for kECDHE */
# define SSL_TXT_kECDHE          "kECDHE"
# define SSL_TXT_kPSK            "kPSK"
# define SSL_TXT_kRSAPSK         "kRSAPSK"
# define SSL_TXT_kECDHEPSK       "kECDHEPSK"
# define SSL_TXT_kDHEPSK         "kDHEPSK"
# define SSL_TXT_kGOST           "kGOST"
# define SSL_TXT_kGOST18         "kGOST18"
# define SSL_TXT_kSRP            "kSRP"

# define SSL_TXT_aRSA            "aRSA"
# define SSL_TXT_aDSS            "aDSS"
# define SSL_TXT_aDH             "aDH"/* this cipher class has been removed */
# define SSL_TXT_aECDH           "aECDH"/* this cipher class has been removed */
# define SSL_TXT_aECDSA          "aECDSA"
# define SSL_TXT_aPSK            "aPSK"
# define SSL_TXT_aGOST94         "aGOST94"
# define SSL_TXT_aGOST01         "aGOST01"
# define SSL_TXT_aGOST12         "aGOST12"
# define SSL_TXT_aGOST           "aGOST"
# define SSL_TXT_aSRP            "aSRP"

# define SSL_TXT_DSS             "DSS"
# define SSL_TXT_DH              "DH"
# define SSL_TXT_DHE             "DHE"/* same as "kDHE:-ADH" */
# define SSL_TXT_EDH             "EDH"/* alias for DHE */
# define SSL_TXT_ADH             "ADH"
# define SSL_TXT_RSA             "RSA"
# define SSL_TXT_ECDH            "ECDH"
# define SSL_TXT_EECDH           "EECDH"/* alias for ECDHE" */
# define SSL_TXT_ECDHE           "ECDHE"/* same as "kECDHE:-AECDH" */
# define SSL_TXT_AECDH           "AECDH"
# define SSL_TXT_ECDSA           "ECDSA"
# define SSL_TXT_PSK             "PSK"
# define SSL_TXT_SRP             "SRP"

# define SSL_TXT_DES             "DES"
# define SSL_TXT_3DES            "3DES"
# define SSL_TXT_RC4             "RC4"
# define SSL_TXT_RC2             "RC2"
# define SSL_TXT_IDEA            "IDEA"
# define SSL_TXT_SEED            "SEED"
# define SSL_TXT_AES128          "AES128"
# define SSL_TXT_AES256          "AES256"
# define SSL_TXT_AES             "AES"
# define SSL_TXT_AES_GCM         "AESGCM"
# define SSL_TXT_AES_CCM         "AESCCM"
# define SSL_TXT_AES_CCM_8       "AESCCM8"
# define SSL_TXT_CAMELLIA128     "CAMELLIA128"
# define SSL_TXT_CAMELLIA256     "CAMELLIA256"
# define SSL_TXT_CAMELLIA        "CAMELLIA"
# define SSL_TXT_CHACHA20        "CHACHA20"
# define SSL_TXT_GOST            "GOST89"
# define SSL_TXT_ARIA            "ARIA"
# define SSL_TXT_ARIA_GCM        "ARIAGCM"
# define SSL_TXT_ARIA128         "ARIA128"
# define SSL_TXT_ARIA256         "ARIA256"
# define SSL_TXT_GOST2012_GOST8912_GOST8912 "GOST2012-GOST8912-GOST8912"
# define SSL_TXT_CBC             "CBC"

# define SSL_TXT_MD5             "MD5"
# define SSL_TXT_SHA1            "SHA1"
# define SSL_TXT_SHA             "SHA"/* same as "SHA1" */
# define SSL_TXT_GOST94          "GOST94"
# define SSL_TXT_GOST89MAC       "GOST89MAC"
# define SSL_TXT_GOST12          "GOST12"
# define SSL_TXT_GOST89MAC12     "GOST89MAC12"
# define SSL_TXT_SHA256          "SHA256"
# define SSL_TXT_SHA384          "SHA384"

# define SSL_TXT_SSLV3           "SSLv3"
# define SSL_TXT_TLSV1           "TLSv1"
# define SSL_TXT_TLSV1_1         "TLSv1.1"
# define SSL_TXT_TLSV1_2         "TLSv1.2"

# define SSL_TXT_ALL             "ALL"

/*-
 * COMPLEMENTOF* definitions. These identifiers are used to (de-select)
 * ciphers normally not being used.
 * Example: "RC4" will activate all ciphers using RC4 including ciphers
 * without authentication, which would normally disabled by DEFAULT (due
 * the "!ADH" being part of default). Therefore "RC4:!COMPLEMENTOFDEFAULT"
 * will make sure that it is also disabled in the specific selection.
 * COMPLEMENTOF* identifiers are portable between version, as adjustments
 * to the default cipher setup will also be included here.
 *
 * COMPLEMENTOFDEFAULT does not experience the same special treatment that
 * DEFAULT gets, as only selection is being done and no sorting as needed
 * for DEFAULT.
 */
# define SSL_TXT_CMPALL          "COMPLEMENTOFALL"
# define SSL_TXT_CMPDEF          "COMPLEMENTOFDEFAULT"

/*
 * The following cipher list is used by default. It also is substituted when
 * an application-defined cipher list string starts with 'DEFAULT'.
 * This applies to ciphersuites for TLSv1.2 and below.
 * DEPRECATED IN 3.0.0, in favor of OSSL_default_cipher_list()
 * Update both macro and function simultaneously
 */
# ifndef OPENSSL_NO_DEPRECATED_3_0
#  define SSL_DEFAULT_CIPHER_LIST "ALL:!COMPLEMENTOFDEFAULT:!eNULL"
/*
 * This is the default set of TLSv1.3 ciphersuites
 * DEPRECATED IN 3.0.0, in favor of OSSL_default_ciphersuites()
 * Update both macro and function simultaneously
 */
#  define TLS_DEFAULT_CIPHERSUITES "TLS_AES_256_GCM_SHA384:" \
                                   "TLS_CHACHA20_POLY1305_SHA256:" \
                                   "TLS_AES_128_GCM_SHA256"
# endif
/*
 * As of OpenSSL 1.0.0, ssl_create_cipher_list() in ssl/ssl_ciph.c always
 * starts with a reasonable order, and all we have to do for DEFAULT is
 * throwing out anonymous and unencrypted ciphersuites! (The latter are not
 * actually enabled by ALL, but "ALL:RSA" would enable some of them.)
 */

/* Used in SSL_set_shutdown()/SSL_get_shutdown(); */
# define SSL_SENT_SHUTDOWN       1
# define SSL_RECEIVED_SHUTDOWN   2

#ifdef __cplusplus
}
#endif

#ifdef  __cplusplus
extern "C" {
#endif

# define SSL_FILETYPE_ASN1       X509_FILETYPE_ASN1
# define SSL_FILETYPE_PEM        X509_FILETYPE_PEM

/*
 * This is needed to stop compilers complaining about the 'struct ssl_st *'
 * function parameters used to prototype callbacks in SSL_CTX.
 */
typedef struct ssl_st *ssl_crock_st;
typedef struct tls_session_ticket_ext_st TLS_SESSION_TICKET_EXT;
typedef struct ssl_method_st SSL_METHOD;
typedef struct ssl_cipher_st SSL_CIPHER;
typedef struct ssl_session_st SSL_SESSION;
typedef struct tls_sigalgs_st TLS_SIGALGS;
typedef struct ssl_conf_ctx_st SSL_CONF_CTX;
typedef struct ssl_comp_st SSL_COMP;

STACK_OF(SSL_CIPHER);
STACK_OF(SSL_COMP);

/* SRTP protection profiles for use with the use_srtp extension (RFC 5764)*/
typedef struct srtp_protection_profile_st {
    const char *name;
    unsigned long id;
} SRTP_PROTECTION_PROFILE;
{-
    generate_stack_macros("SRTP_PROTECTION_PROFILE");
-}


typedef int (*tls_session_ticket_ext_cb_fn)(SSL *s, const unsigned char *data,
                                            int len, void *arg);
typedef int (*tls_session_secret_cb_fn)(SSL *s, void *secret, int *secret_len,
                                        STACK_OF(SSL_CIPHER) *peer_ciphers,
                                        const SSL_CIPHER **cipher, void *arg);

/* Extension context codes */
/* This extension is only allowed in TLS */
#define SSL_EXT_TLS_ONLY                        0x0001
/* This extension is only allowed in DTLS */
#define SSL_EXT_DTLS_ONLY                       0x0002
/* Some extensions may be allowed in DTLS but we don't implement them for it */
#define SSL_EXT_TLS_IMPLEMENTATION_ONLY         0x0004
/* Most extensions are not defined for SSLv3 but EXT_TYPE_renegotiate is */
#define SSL_EXT_SSL3_ALLOWED                    0x0008
/* Extension is only defined for TLS1.2 and below */
#define SSL_EXT_TLS1_2_AND_BELOW_ONLY           0x0010
/* Extension is only defined for TLS1.3 and above */
#define SSL_EXT_TLS1_3_ONLY                     0x0020
/* Ignore this extension during parsing if we are resuming */
#define SSL_EXT_IGNORE_ON_RESUMPTION            0x0040
#define SSL_EXT_CLIENT_HELLO                    0x0080
/* Really means TLS1.2 or below */
#define SSL_EXT_TLS1_2_SERVER_HELLO             0x0100
#define SSL_EXT_TLS1_3_SERVER_HELLO             0x0200
#define SSL_EXT_TLS1_3_ENCRYPTED_EXTENSIONS     0x0400
#define SSL_EXT_TLS1_3_HELLO_RETRY_REQUEST      0x0800
#define SSL_EXT_TLS1_3_CERTIFICATE              0x1000
#define SSL_EXT_TLS1_3_NEW_SESSION_TICKET       0x2000
#define SSL_EXT_TLS1_3_CERTIFICATE_REQUEST      0x4000

/* Typedefs for handling custom extensions */

typedef int (*custom_ext_add_cb)(SSL *s, unsigned int ext_type,
                                 const unsigned char **out, size_t *outlen,
                                 int *al, void *add_arg);

typedef void (*custom_ext_free_cb)(SSL *s, unsigned int ext_type,
                                   const unsigned char *out, void *add_arg);

typedef int (*custom_ext_parse_cb)(SSL *s, unsigned int ext_type,
                                   const unsigned char *in, size_t inlen,
                                   int *al, void *parse_arg);


typedef int (*SSL_custom_ext_add_cb_ex)(SSL *s, unsigned int ext_type,
                                        unsigned int context,
                                        const unsigned char **out,
                                        size_t *outlen, X509 *x,
                                        size_t chainidx,
                                        int *al, void *add_arg);

typedef void (*SSL_custom_ext_free_cb_ex)(SSL *s, unsigned int ext_type,
                                          unsigned int context,
                                          const unsigned char *out,
                                          void *add_arg);

typedef int (*SSL_custom_ext_parse_cb_ex)(SSL *s, unsigned int ext_type,
                                          unsigned int context,
                                          const unsigned char *in,
                                          size_t inlen, X509 *x,
                                          size_t chainidx,
                                          int *al, void *parse_arg);

/* Typedef for verification callback */
typedef int (*SSL_verify_cb)(int preverify_ok, X509_STORE_CTX *x509_ctx);

/* Typedef for SSL async callback */
typedef int (*SSL_async_callback_fn)(SSL *s, void *arg);

/* Disable Extended master secret */
# define SSL_OP_NO_EXTENDED_MASTER_SECRET                0x00000001U

/* Cleanse plaintext copies of data delivered to the application */
# define SSL_OP_CLEANSE_PLAINTEXT                        0x00000002U

/* Allow initial connection to servers that don't support RI */
# define SSL_OP_LEGACY_SERVER_CONNECT                    0x00000004U

<<<<<<< HEAD
#ifndef OPENSSL_NO_ECH
/* TODO: Find space for real values */
/* we'll take two values for ECH greasing */
/* set this to tell client to emit greased ECH values */
#define SSL_OP_ECH_GREASE                               0x00000080U
/* set this to tell server to fail if ECH fails (default off due to GREASE) */
#define SSL_OP_ECH_HARDFAIL                              0x00000100U
/* If this is set then the server side will attempt trial decryption */
/* of ECHs even if there is no matching record_digest. That's very  */
/* inefficient, but more privacy friendly */
#define SSL_OP_ECH_TRIALDECRYPT                         0x00000020U
#endif

=======
/* Enable support for Kernel TLS */
# define SSL_OP_ENABLE_KTLS                              0x00000008U
>>>>>>> 90ec07b4

# define SSL_OP_TLSEXT_PADDING                           0x00000010U
# define SSL_OP_SAFARI_ECDHE_ECDSA_BUG                   0x00000040U
# define SSL_OP_IGNORE_UNEXPECTED_EOF                    0x00000080U

# define SSL_OP_DISABLE_TLSEXT_CA_NAMES                  0x00000200U

/* In TLSv1.3 allow a non-(ec)dhe based kex_mode */
# define SSL_OP_ALLOW_NO_DHE_KEX                         0x00000400U

/*
 * Disable SSL 3.0/TLS 1.0 CBC vulnerability workaround that was added in
 * OpenSSL 0.9.6d.  Usually (depending on the application protocol) the
 * workaround is not needed.  Unfortunately some broken SSL/TLS
 * implementations cannot handle it at all, which is why we include it in
 * SSL_OP_ALL. Added in 0.9.6e
 */
# define SSL_OP_DONT_INSERT_EMPTY_FRAGMENTS              0x00000800U

/* DTLS options */
# define SSL_OP_NO_QUERY_MTU                             0x00001000U
/* Turn on Cookie Exchange (on relevant for servers) */
# define SSL_OP_COOKIE_EXCHANGE                          0x00002000U
/* Don't use RFC4507 ticket extension */
# define SSL_OP_NO_TICKET                                0x00004000U
# ifndef OPENSSL_NO_DTLS1_METHOD
/* Use Cisco's "speshul" version of DTLS_BAD_VER
 * (only with deprecated DTLSv1_client_method())  */
#  define SSL_OP_CISCO_ANYCONNECT                        0x00008000U
# endif

/* As server, disallow session resumption on renegotiation */
# define SSL_OP_NO_SESSION_RESUMPTION_ON_RENEGOTIATION   0x00010000U
/* Don't use compression even if supported */
# define SSL_OP_NO_COMPRESSION                           0x00020000U
/* Permit unsafe legacy renegotiation */
# define SSL_OP_ALLOW_UNSAFE_LEGACY_RENEGOTIATION        0x00040000U
/* Disable encrypt-then-mac */
# define SSL_OP_NO_ENCRYPT_THEN_MAC                      0x00080000U

/*
 * Enable TLSv1.3 Compatibility mode. This is on by default. A future version
 * of OpenSSL may have this disabled by default.
 */
# define SSL_OP_ENABLE_MIDDLEBOX_COMPAT                  0x00100000U

/* Prioritize Chacha20Poly1305 when client does.
 * Modifies SSL_OP_CIPHER_SERVER_PREFERENCE */
# define SSL_OP_PRIORITIZE_CHACHA                        0x00200000U

/*
 * Set on servers to choose the cipher according to the server's preferences
 */
# define SSL_OP_CIPHER_SERVER_PREFERENCE                 0x00400000U
/*
 * If set, a server will allow a client to issue a SSLv3.0 version number as
 * latest version supported in the premaster secret, even when TLSv1.0
 * (version 3.1) was announced in the client hello. Normally this is
 * forbidden to prevent version rollback attacks.
 */
# define SSL_OP_TLS_ROLLBACK_BUG                         0x00800000U

/*
 * Switches off automatic TLSv1.3 anti-replay protection for early data. This
 * is a server-side option only (no effect on the client).
 */
# define SSL_OP_NO_ANTI_REPLAY                           0x01000000U

# define SSL_OP_NO_SSLv3                                 0x02000000U
# define SSL_OP_NO_TLSv1                                 0x04000000U
# define SSL_OP_NO_TLSv1_2                               0x08000000U
# define SSL_OP_NO_TLSv1_1                               0x10000000U
# define SSL_OP_NO_TLSv1_3                               0x20000000U

# define SSL_OP_NO_DTLSv1                                0x04000000U
# define SSL_OP_NO_DTLSv1_2                              0x08000000U

# define SSL_OP_NO_SSL_MASK (SSL_OP_NO_SSLv3|\
        SSL_OP_NO_TLSv1|SSL_OP_NO_TLSv1_1|SSL_OP_NO_TLSv1_2|SSL_OP_NO_TLSv1_3)
# define SSL_OP_NO_DTLS_MASK (SSL_OP_NO_DTLSv1|SSL_OP_NO_DTLSv1_2)

/* Disallow all renegotiation */
# define SSL_OP_NO_RENEGOTIATION                         0x40000000U

/*
 * Make server add server-hello extension from early version of cryptopro
 * draft, when GOST ciphersuite is negotiated. Required for interoperability
 * with CryptoPro CSP 3.x
 */
# define SSL_OP_CRYPTOPRO_TLSEXT_BUG                     0x80000000U

/*
 * SSL_OP_ALL: various bug workarounds that should be rather harmless.
 * This used to be 0x000FFFFFL before 0.9.7.
 * This used to be 0x80000BFFU before 1.1.1.
 */
# define SSL_OP_ALL        (SSL_OP_CRYPTOPRO_TLSEXT_BUG|\
                            SSL_OP_DONT_INSERT_EMPTY_FRAGMENTS|\
                            SSL_OP_LEGACY_SERVER_CONNECT|\
                            SSL_OP_TLSEXT_PADDING|\
                            SSL_OP_SAFARI_ECDHE_ECDSA_BUG)

/* OBSOLETE OPTIONS: retained for compatibility */

/* Removed from OpenSSL 1.1.0. Was 0x00000001L */
/* Related to removed SSLv2. */
# define SSL_OP_MICROSOFT_SESS_ID_BUG                    0x0
/* Removed from OpenSSL 1.1.0. Was 0x00000002L */
/* Related to removed SSLv2. */
# define SSL_OP_NETSCAPE_CHALLENGE_BUG                   0x0
/* Removed from OpenSSL 0.9.8q and 1.0.0c. Was 0x00000008L */
/* Dead forever, see CVE-2010-4180 */
# define SSL_OP_NETSCAPE_REUSE_CIPHER_CHANGE_BUG         0x0
/* Removed from OpenSSL 1.0.1h and 1.0.2. Was 0x00000010L */
/* Refers to ancient SSLREF and SSLv2. */
# define SSL_OP_SSLREF2_REUSE_CERT_TYPE_BUG              0x0
/* Removed from OpenSSL 1.1.0. Was 0x00000020 */
# define SSL_OP_MICROSOFT_BIG_SSLV3_BUFFER               0x0
/* Removed from OpenSSL 0.9.7h and 0.9.8b. Was 0x00000040L */
# define SSL_OP_MSIE_SSLV2_RSA_PADDING                   0x0
/* Removed from OpenSSL 1.1.0. Was 0x00000080 */
/* Ancient SSLeay version. */
# define SSL_OP_SSLEAY_080_CLIENT_DH_BUG                 0x0
/* Removed from OpenSSL 1.1.0. Was 0x00000100L */
# define SSL_OP_TLS_D5_BUG                               0x0
/* Removed from OpenSSL 1.1.0. Was 0x00000200L */
# define SSL_OP_TLS_BLOCK_PADDING_BUG                    0x0
/* Removed from OpenSSL 1.1.0. Was 0x00080000L */
# define SSL_OP_SINGLE_ECDH_USE                          0x0
/* Removed from OpenSSL 1.1.0. Was 0x00100000L */
# define SSL_OP_SINGLE_DH_USE                            0x0
/* Removed from OpenSSL 1.0.1k and 1.0.2. Was 0x00200000L */
# define SSL_OP_EPHEMERAL_RSA                            0x0
/* Removed from OpenSSL 1.1.0. Was 0x01000000L */
# define SSL_OP_NO_SSLv2                                 0x0
/* Removed from OpenSSL 1.0.1. Was 0x08000000L */
# define SSL_OP_PKCS1_CHECK_1                            0x0
/* Removed from OpenSSL 1.0.1. Was 0x10000000L */
# define SSL_OP_PKCS1_CHECK_2                            0x0
/* Removed from OpenSSL 1.1.0. Was 0x20000000L */
# define SSL_OP_NETSCAPE_CA_DN_BUG                       0x0
/* Removed from OpenSSL 1.1.0. Was 0x40000000L */
# define SSL_OP_NETSCAPE_DEMO_CIPHER_CHANGE_BUG          0x0

/*
 * Allow SSL_write(..., n) to return r with 0 < r < n (i.e. report success
 * when just a single record has been written):
 */
# define SSL_MODE_ENABLE_PARTIAL_WRITE       0x00000001U
/*
 * Make it possible to retry SSL_write() with changed buffer location (buffer
 * contents must stay the same!); this is not the default to avoid the
 * misconception that non-blocking SSL_write() behaves like non-blocking
 * write():
 */
# define SSL_MODE_ACCEPT_MOVING_WRITE_BUFFER 0x00000002U
/*
 * Never bother the application with retries if the transport is blocking:
 */
# define SSL_MODE_AUTO_RETRY 0x00000004U
/* Don't attempt to automatically build certificate chain */
# define SSL_MODE_NO_AUTO_CHAIN 0x00000008U
/*
 * Save RAM by releasing read and write buffers when they're empty. (SSL3 and
 * TLS only.) Released buffers are freed.
 */
# define SSL_MODE_RELEASE_BUFFERS 0x00000010U
/*
 * Send the current time in the Random fields of the ClientHello and
 * ServerHello records for compatibility with hypothetical implementations
 * that require it.
 */
# define SSL_MODE_SEND_CLIENTHELLO_TIME 0x00000020U
# define SSL_MODE_SEND_SERVERHELLO_TIME 0x00000040U
/*
 * Send TLS_FALLBACK_SCSV in the ClientHello. To be set only by applications
 * that reconnect with a downgraded protocol version; see
 * draft-ietf-tls-downgrade-scsv-00 for details. DO NOT ENABLE THIS if your
 * application attempts a normal handshake. Only use this in explicit
 * fallback retries, following the guidance in
 * draft-ietf-tls-downgrade-scsv-00.
 */
# define SSL_MODE_SEND_FALLBACK_SCSV 0x00000080U
/*
 * Support Asynchronous operation
 */
# define SSL_MODE_ASYNC 0x00000100U

/*
 * When using DTLS/SCTP, include the terminating zero in the label
 * used for computing the endpoint-pair shared secret. Required for
 * interoperability with implementations having this bug like these
 * older version of OpenSSL:
 * - OpenSSL 1.0.0 series
 * - OpenSSL 1.0.1 series
 * - OpenSSL 1.0.2 series
 * - OpenSSL 1.1.0 series
 * - OpenSSL 1.1.1 and 1.1.1a
 */
# define SSL_MODE_DTLS_SCTP_LABEL_LENGTH_BUG 0x00000400U

/* Cert related flags */
/*
 * Many implementations ignore some aspects of the TLS standards such as
 * enforcing certificate chain algorithms. When this is set we enforce them.
 */
# define SSL_CERT_FLAG_TLS_STRICT                0x00000001U

/* Suite B modes, takes same values as certificate verify flags */
# define SSL_CERT_FLAG_SUITEB_128_LOS_ONLY       0x10000
/* Suite B 192 bit only mode */
# define SSL_CERT_FLAG_SUITEB_192_LOS            0x20000
/* Suite B 128 bit mode allowing 192 bit algorithms */
# define SSL_CERT_FLAG_SUITEB_128_LOS            0x30000

/* Perform all sorts of protocol violations for testing purposes */
# define SSL_CERT_FLAG_BROKEN_PROTOCOL           0x10000000

/* Flags for building certificate chains */
/* Treat any existing certificates as untrusted CAs */
# define SSL_BUILD_CHAIN_FLAG_UNTRUSTED          0x1
/* Don't include root CA in chain */
# define SSL_BUILD_CHAIN_FLAG_NO_ROOT            0x2
/* Just check certificates already there */
# define SSL_BUILD_CHAIN_FLAG_CHECK              0x4
/* Ignore verification errors */
# define SSL_BUILD_CHAIN_FLAG_IGNORE_ERROR       0x8
/* Clear verification errors from queue */
# define SSL_BUILD_CHAIN_FLAG_CLEAR_ERROR        0x10

/* Flags returned by SSL_check_chain */
/* Certificate can be used with this session */
# define CERT_PKEY_VALID         0x1
/* Certificate can also be used for signing */
# define CERT_PKEY_SIGN          0x2
/* EE certificate signing algorithm OK */
# define CERT_PKEY_EE_SIGNATURE  0x10
/* CA signature algorithms OK */
# define CERT_PKEY_CA_SIGNATURE  0x20
/* EE certificate parameters OK */
# define CERT_PKEY_EE_PARAM      0x40
/* CA certificate parameters OK */
# define CERT_PKEY_CA_PARAM      0x80
/* Signing explicitly allowed as opposed to SHA1 fallback */
# define CERT_PKEY_EXPLICIT_SIGN 0x100
/* Client CA issuer names match (always set for server cert) */
# define CERT_PKEY_ISSUER_NAME   0x200
/* Cert type matches client types (always set for server cert) */
# define CERT_PKEY_CERT_TYPE     0x400
/* Cert chain suitable to Suite B */
# define CERT_PKEY_SUITEB        0x800

# define SSL_CONF_FLAG_CMDLINE           0x1
# define SSL_CONF_FLAG_FILE              0x2
# define SSL_CONF_FLAG_CLIENT            0x4
# define SSL_CONF_FLAG_SERVER            0x8
# define SSL_CONF_FLAG_SHOW_ERRORS       0x10
# define SSL_CONF_FLAG_CERTIFICATE       0x20
# define SSL_CONF_FLAG_REQUIRE_PRIVATE   0x40
/* Configuration value types */
# define SSL_CONF_TYPE_UNKNOWN           0x0
# define SSL_CONF_TYPE_STRING            0x1
# define SSL_CONF_TYPE_FILE              0x2
# define SSL_CONF_TYPE_DIR               0x3
# define SSL_CONF_TYPE_NONE              0x4
# define SSL_CONF_TYPE_STORE             0x5

/* Maximum length of the application-controlled segment of a a TLSv1.3 cookie */
# define SSL_COOKIE_LENGTH                       4096

/*
 * Note: SSL[_CTX]_set_{options,mode} use |= op on the previous value, they
 * cannot be used to clear bits.
 */

unsigned long SSL_CTX_get_options(const SSL_CTX *ctx);
unsigned long SSL_get_options(const SSL *s);
unsigned long SSL_CTX_clear_options(SSL_CTX *ctx, unsigned long op);
unsigned long SSL_clear_options(SSL *s, unsigned long op);
unsigned long SSL_CTX_set_options(SSL_CTX *ctx, unsigned long op);
unsigned long SSL_set_options(SSL *s, unsigned long op);

# define SSL_CTX_set_mode(ctx,op) \
        SSL_CTX_ctrl((ctx),SSL_CTRL_MODE,(op),NULL)
# define SSL_CTX_clear_mode(ctx,op) \
        SSL_CTX_ctrl((ctx),SSL_CTRL_CLEAR_MODE,(op),NULL)
# define SSL_CTX_get_mode(ctx) \
        SSL_CTX_ctrl((ctx),SSL_CTRL_MODE,0,NULL)
# define SSL_clear_mode(ssl,op) \
        SSL_ctrl((ssl),SSL_CTRL_CLEAR_MODE,(op),NULL)
# define SSL_set_mode(ssl,op) \
        SSL_ctrl((ssl),SSL_CTRL_MODE,(op),NULL)
# define SSL_get_mode(ssl) \
        SSL_ctrl((ssl),SSL_CTRL_MODE,0,NULL)
# define SSL_set_mtu(ssl, mtu) \
        SSL_ctrl((ssl),SSL_CTRL_SET_MTU,(mtu),NULL)
# define DTLS_set_link_mtu(ssl, mtu) \
        SSL_ctrl((ssl),DTLS_CTRL_SET_LINK_MTU,(mtu),NULL)
# define DTLS_get_link_min_mtu(ssl) \
        SSL_ctrl((ssl),DTLS_CTRL_GET_LINK_MIN_MTU,0,NULL)

# define SSL_get_secure_renegotiation_support(ssl) \
        SSL_ctrl((ssl), SSL_CTRL_GET_RI_SUPPORT, 0, NULL)

# define SSL_CTX_set_cert_flags(ctx,op) \
        SSL_CTX_ctrl((ctx),SSL_CTRL_CERT_FLAGS,(op),NULL)
# define SSL_set_cert_flags(s,op) \
        SSL_ctrl((s),SSL_CTRL_CERT_FLAGS,(op),NULL)
# define SSL_CTX_clear_cert_flags(ctx,op) \
        SSL_CTX_ctrl((ctx),SSL_CTRL_CLEAR_CERT_FLAGS,(op),NULL)
# define SSL_clear_cert_flags(s,op) \
        SSL_ctrl((s),SSL_CTRL_CLEAR_CERT_FLAGS,(op),NULL)

void SSL_CTX_set_msg_callback(SSL_CTX *ctx,
                              void (*cb) (int write_p, int version,
                                          int content_type, const void *buf,
                                          size_t len, SSL *ssl, void *arg));
void SSL_set_msg_callback(SSL *ssl,
                          void (*cb) (int write_p, int version,
                                      int content_type, const void *buf,
                                      size_t len, SSL *ssl, void *arg));
# define SSL_CTX_set_msg_callback_arg(ctx, arg) SSL_CTX_ctrl((ctx), SSL_CTRL_SET_MSG_CALLBACK_ARG, 0, (arg))
# define SSL_set_msg_callback_arg(ssl, arg) SSL_ctrl((ssl), SSL_CTRL_SET_MSG_CALLBACK_ARG, 0, (arg))

# define SSL_get_extms_support(s) \
        SSL_ctrl((s),SSL_CTRL_GET_EXTMS_SUPPORT,0,NULL)

# ifndef OPENSSL_NO_SRP

/* see tls_srp.c */
OSSL_DEPRECATEDIN_3_0 __owur int SSL_SRP_CTX_init(SSL *s);
OSSL_DEPRECATEDIN_3_0 __owur int SSL_CTX_SRP_CTX_init(SSL_CTX *ctx);
OSSL_DEPRECATEDIN_3_0 int SSL_SRP_CTX_free(SSL *ctx);
OSSL_DEPRECATEDIN_3_0 int SSL_CTX_SRP_CTX_free(SSL_CTX *ctx);
OSSL_DEPRECATEDIN_3_0 __owur int SSL_srp_server_param_with_username(SSL *s,
                                                                    int *ad);
OSSL_DEPRECATEDIN_3_0 __owur int SRP_Calc_A_param(SSL *s);

# endif

/* 100k max cert list */
# define SSL_MAX_CERT_LIST_DEFAULT (1024*100)

# define SSL_SESSION_CACHE_MAX_SIZE_DEFAULT      (1024*20)

/*
 * This callback type is used inside SSL_CTX, SSL, and in the functions that
 * set them. It is used to override the generation of SSL/TLS session IDs in
 * a server. Return value should be zero on an error, non-zero to proceed.
 * Also, callbacks should themselves check if the id they generate is unique
 * otherwise the SSL handshake will fail with an error - callbacks can do
 * this using the 'ssl' value they're passed by;
 * SSL_has_matching_session_id(ssl, id, *id_len) The length value passed in
 * is set at the maximum size the session ID can be. In SSLv3/TLSv1 it is 32
 * bytes. The callback can alter this length to be less if desired. It is
 * also an error for the callback to set the size to zero.
 */
typedef int (*GEN_SESSION_CB) (SSL *ssl, unsigned char *id,
                               unsigned int *id_len);

# define SSL_SESS_CACHE_OFF                      0x0000
# define SSL_SESS_CACHE_CLIENT                   0x0001
# define SSL_SESS_CACHE_SERVER                   0x0002
# define SSL_SESS_CACHE_BOTH     (SSL_SESS_CACHE_CLIENT|SSL_SESS_CACHE_SERVER)
# define SSL_SESS_CACHE_NO_AUTO_CLEAR            0x0080
/* enough comments already ... see SSL_CTX_set_session_cache_mode(3) */
# define SSL_SESS_CACHE_NO_INTERNAL_LOOKUP       0x0100
# define SSL_SESS_CACHE_NO_INTERNAL_STORE        0x0200
# define SSL_SESS_CACHE_NO_INTERNAL \
        (SSL_SESS_CACHE_NO_INTERNAL_LOOKUP|SSL_SESS_CACHE_NO_INTERNAL_STORE)

LHASH_OF(SSL_SESSION) *SSL_CTX_sessions(SSL_CTX *ctx);
# define SSL_CTX_sess_number(ctx) \
        SSL_CTX_ctrl(ctx,SSL_CTRL_SESS_NUMBER,0,NULL)
# define SSL_CTX_sess_connect(ctx) \
        SSL_CTX_ctrl(ctx,SSL_CTRL_SESS_CONNECT,0,NULL)
# define SSL_CTX_sess_connect_good(ctx) \
        SSL_CTX_ctrl(ctx,SSL_CTRL_SESS_CONNECT_GOOD,0,NULL)
# define SSL_CTX_sess_connect_renegotiate(ctx) \
        SSL_CTX_ctrl(ctx,SSL_CTRL_SESS_CONNECT_RENEGOTIATE,0,NULL)
# define SSL_CTX_sess_accept(ctx) \
        SSL_CTX_ctrl(ctx,SSL_CTRL_SESS_ACCEPT,0,NULL)
# define SSL_CTX_sess_accept_renegotiate(ctx) \
        SSL_CTX_ctrl(ctx,SSL_CTRL_SESS_ACCEPT_RENEGOTIATE,0,NULL)
# define SSL_CTX_sess_accept_good(ctx) \
        SSL_CTX_ctrl(ctx,SSL_CTRL_SESS_ACCEPT_GOOD,0,NULL)
# define SSL_CTX_sess_hits(ctx) \
        SSL_CTX_ctrl(ctx,SSL_CTRL_SESS_HIT,0,NULL)
# define SSL_CTX_sess_cb_hits(ctx) \
        SSL_CTX_ctrl(ctx,SSL_CTRL_SESS_CB_HIT,0,NULL)
# define SSL_CTX_sess_misses(ctx) \
        SSL_CTX_ctrl(ctx,SSL_CTRL_SESS_MISSES,0,NULL)
# define SSL_CTX_sess_timeouts(ctx) \
        SSL_CTX_ctrl(ctx,SSL_CTRL_SESS_TIMEOUTS,0,NULL)
# define SSL_CTX_sess_cache_full(ctx) \
        SSL_CTX_ctrl(ctx,SSL_CTRL_SESS_CACHE_FULL,0,NULL)

void SSL_CTX_sess_set_new_cb(SSL_CTX *ctx,
                             int (*new_session_cb) (struct ssl_st *ssl,
                                                    SSL_SESSION *sess));
int (*SSL_CTX_sess_get_new_cb(SSL_CTX *ctx)) (struct ssl_st *ssl,
                                              SSL_SESSION *sess);
void SSL_CTX_sess_set_remove_cb(SSL_CTX *ctx,
                                void (*remove_session_cb) (struct ssl_ctx_st
                                                           *ctx,
                                                           SSL_SESSION *sess));
void (*SSL_CTX_sess_get_remove_cb(SSL_CTX *ctx)) (struct ssl_ctx_st *ctx,
                                                  SSL_SESSION *sess);
void SSL_CTX_sess_set_get_cb(SSL_CTX *ctx,
                             SSL_SESSION *(*get_session_cb) (struct ssl_st
                                                             *ssl,
                                                             const unsigned char
                                                             *data, int len,
                                                             int *copy));
SSL_SESSION *(*SSL_CTX_sess_get_get_cb(SSL_CTX *ctx)) (struct ssl_st *ssl,
                                                       const unsigned char *data,
                                                       int len, int *copy);
void SSL_CTX_set_info_callback(SSL_CTX *ctx,
                               void (*cb) (const SSL *ssl, int type, int val));
void (*SSL_CTX_get_info_callback(SSL_CTX *ctx)) (const SSL *ssl, int type,
                                                 int val);
void SSL_CTX_set_client_cert_cb(SSL_CTX *ctx,
                                int (*client_cert_cb) (SSL *ssl, X509 **x509,
                                                       EVP_PKEY **pkey));
int (*SSL_CTX_get_client_cert_cb(SSL_CTX *ctx)) (SSL *ssl, X509 **x509,
                                                 EVP_PKEY **pkey);
# ifndef OPENSSL_NO_ENGINE
__owur int SSL_CTX_set_client_cert_engine(SSL_CTX *ctx, ENGINE *e);
# endif
void SSL_CTX_set_cookie_generate_cb(SSL_CTX *ctx,
                                    int (*app_gen_cookie_cb) (SSL *ssl,
                                                              unsigned char
                                                              *cookie,
                                                              unsigned int
                                                              *cookie_len));
void SSL_CTX_set_cookie_verify_cb(SSL_CTX *ctx,
                                  int (*app_verify_cookie_cb) (SSL *ssl,
                                                               const unsigned
                                                               char *cookie,
                                                               unsigned int
                                                               cookie_len));

void SSL_CTX_set_stateless_cookie_generate_cb(
    SSL_CTX *ctx,
    int (*gen_stateless_cookie_cb) (SSL *ssl,
                                    unsigned char *cookie,
                                    size_t *cookie_len));
void SSL_CTX_set_stateless_cookie_verify_cb(
    SSL_CTX *ctx,
    int (*verify_stateless_cookie_cb) (SSL *ssl,
                                       const unsigned char *cookie,
                                       size_t cookie_len));
# ifndef OPENSSL_NO_NEXTPROTONEG

typedef int (*SSL_CTX_npn_advertised_cb_func)(SSL *ssl,
                                              const unsigned char **out,
                                              unsigned int *outlen,
                                              void *arg);
void SSL_CTX_set_next_protos_advertised_cb(SSL_CTX *s,
                                           SSL_CTX_npn_advertised_cb_func cb,
                                           void *arg);
#  define SSL_CTX_set_npn_advertised_cb SSL_CTX_set_next_protos_advertised_cb

typedef int (*SSL_CTX_npn_select_cb_func)(SSL *s,
                                          unsigned char **out,
                                          unsigned char *outlen,
                                          const unsigned char *in,
                                          unsigned int inlen,
                                          void *arg);
void SSL_CTX_set_next_proto_select_cb(SSL_CTX *s,
                                      SSL_CTX_npn_select_cb_func cb,
                                      void *arg);
#  define SSL_CTX_set_npn_select_cb SSL_CTX_set_next_proto_select_cb

void SSL_get0_next_proto_negotiated(const SSL *s, const unsigned char **data,
                                    unsigned *len);
#  define SSL_get0_npn_negotiated SSL_get0_next_proto_negotiated
# endif

__owur int SSL_select_next_proto(unsigned char **out, unsigned char *outlen,
                                 const unsigned char *in, unsigned int inlen,
                                 const unsigned char *client,
                                 unsigned int client_len);

# define OPENSSL_NPN_UNSUPPORTED 0
# define OPENSSL_NPN_NEGOTIATED  1
# define OPENSSL_NPN_NO_OVERLAP  2

__owur int SSL_CTX_set_alpn_protos(SSL_CTX *ctx, const unsigned char *protos,
                                   unsigned int protos_len);
__owur int SSL_set_alpn_protos(SSL *ssl, const unsigned char *protos,
                               unsigned int protos_len);
typedef int (*SSL_CTX_alpn_select_cb_func)(SSL *ssl,
                                           const unsigned char **out,
                                           unsigned char *outlen,
                                           const unsigned char *in,
                                           unsigned int inlen,
                                           void *arg);
void SSL_CTX_set_alpn_select_cb(SSL_CTX *ctx,
                                SSL_CTX_alpn_select_cb_func cb,
                                void *arg);
void SSL_get0_alpn_selected(const SSL *ssl, const unsigned char **data,
                            unsigned int *len);

#ifndef OPENSSL_NO_ECH
typedef unsigned int (*SSL_ech_cb_func)(SSL *ssl, char *str);
void SSL_set_ech_callback(SSL *s, SSL_ech_cb_func f);
void SSL_CTX_set_ech_callback(SSL_CTX *s, SSL_ech_cb_func f);
#endif

# ifndef OPENSSL_NO_PSK
/*
 * the maximum length of the buffer given to callbacks containing the
 * resulting identity/psk
 */
#  define PSK_MAX_IDENTITY_LEN 256
#  define PSK_MAX_PSK_LEN 512
typedef unsigned int (*SSL_psk_client_cb_func)(SSL *ssl,
                                               const char *hint,
                                               char *identity,
                                               unsigned int max_identity_len,
                                               unsigned char *psk,
                                               unsigned int max_psk_len);
void SSL_CTX_set_psk_client_callback(SSL_CTX *ctx, SSL_psk_client_cb_func cb);
void SSL_set_psk_client_callback(SSL *ssl, SSL_psk_client_cb_func cb);

typedef unsigned int (*SSL_psk_server_cb_func)(SSL *ssl,
                                               const char *identity,
                                               unsigned char *psk,
                                               unsigned int max_psk_len);
void SSL_CTX_set_psk_server_callback(SSL_CTX *ctx, SSL_psk_server_cb_func cb);
void SSL_set_psk_server_callback(SSL *ssl, SSL_psk_server_cb_func cb);

__owur int SSL_CTX_use_psk_identity_hint(SSL_CTX *ctx, const char *identity_hint);
__owur int SSL_use_psk_identity_hint(SSL *s, const char *identity_hint);
const char *SSL_get_psk_identity_hint(const SSL *s);
const char *SSL_get_psk_identity(const SSL *s);
# endif

typedef int (*SSL_psk_find_session_cb_func)(SSL *ssl,
                                            const unsigned char *identity,
                                            size_t identity_len,
                                            SSL_SESSION **sess);
typedef int (*SSL_psk_use_session_cb_func)(SSL *ssl, const EVP_MD *md,
                                           const unsigned char **id,
                                           size_t *idlen,
                                           SSL_SESSION **sess);

void SSL_set_psk_find_session_callback(SSL *s, SSL_psk_find_session_cb_func cb);
void SSL_CTX_set_psk_find_session_callback(SSL_CTX *ctx,
                                           SSL_psk_find_session_cb_func cb);
void SSL_set_psk_use_session_callback(SSL *s, SSL_psk_use_session_cb_func cb);
void SSL_CTX_set_psk_use_session_callback(SSL_CTX *ctx,
                                          SSL_psk_use_session_cb_func cb);

/* Register callbacks to handle custom TLS Extensions for client or server. */

__owur int SSL_CTX_has_client_custom_ext(const SSL_CTX *ctx,
                                         unsigned int ext_type);

__owur int SSL_CTX_add_client_custom_ext(SSL_CTX *ctx,
                                         unsigned int ext_type,
                                         custom_ext_add_cb add_cb,
                                         custom_ext_free_cb free_cb,
                                         void *add_arg,
                                         custom_ext_parse_cb parse_cb,
                                         void *parse_arg);

__owur int SSL_CTX_add_server_custom_ext(SSL_CTX *ctx,
                                         unsigned int ext_type,
                                         custom_ext_add_cb add_cb,
                                         custom_ext_free_cb free_cb,
                                         void *add_arg,
                                         custom_ext_parse_cb parse_cb,
                                         void *parse_arg);

__owur int SSL_CTX_add_custom_ext(SSL_CTX *ctx, unsigned int ext_type,
                                  unsigned int context,
                                  SSL_custom_ext_add_cb_ex add_cb,
                                  SSL_custom_ext_free_cb_ex free_cb,
                                  void *add_arg,
                                  SSL_custom_ext_parse_cb_ex parse_cb,
                                  void *parse_arg);

__owur int SSL_extension_supported(unsigned int ext_type);

# define SSL_NOTHING            1
# define SSL_WRITING            2
# define SSL_READING            3
# define SSL_X509_LOOKUP        4
# define SSL_ASYNC_PAUSED       5
# define SSL_ASYNC_NO_JOBS      6
# define SSL_CLIENT_HELLO_CB    7
# define SSL_RETRY_VERIFY       8

/* These will only be used when doing non-blocking IO */
# define SSL_want_nothing(s)         (SSL_want(s) == SSL_NOTHING)
# define SSL_want_read(s)            (SSL_want(s) == SSL_READING)
# define SSL_want_write(s)           (SSL_want(s) == SSL_WRITING)
# define SSL_want_x509_lookup(s)     (SSL_want(s) == SSL_X509_LOOKUP)
# define SSL_want_retry_verify(s)    (SSL_want(s) == SSL_RETRY_VERIFY)
# define SSL_want_async(s)           (SSL_want(s) == SSL_ASYNC_PAUSED)
# define SSL_want_async_job(s)       (SSL_want(s) == SSL_ASYNC_NO_JOBS)
# define SSL_want_client_hello_cb(s) (SSL_want(s) == SSL_CLIENT_HELLO_CB)

# define SSL_MAC_FLAG_READ_MAC_STREAM 1
# define SSL_MAC_FLAG_WRITE_MAC_STREAM 2
# define SSL_MAC_FLAG_READ_MAC_TLSTREE 4
# define SSL_MAC_FLAG_WRITE_MAC_TLSTREE 8

/*
 * A callback for logging out TLS key material. This callback should log out
 * |line| followed by a newline.
 */
typedef void (*SSL_CTX_keylog_cb_func)(const SSL *ssl, const char *line);

/*
 * SSL_CTX_set_keylog_callback configures a callback to log key material. This
 * is intended for debugging use with tools like Wireshark. The cb function
 * should log line followed by a newline.
 */
void SSL_CTX_set_keylog_callback(SSL_CTX *ctx, SSL_CTX_keylog_cb_func cb);

/*
 * SSL_CTX_get_keylog_callback returns the callback configured by
 * SSL_CTX_set_keylog_callback.
 */
SSL_CTX_keylog_cb_func SSL_CTX_get_keylog_callback(const SSL_CTX *ctx);

int SSL_CTX_set_max_early_data(SSL_CTX *ctx, uint32_t max_early_data);
uint32_t SSL_CTX_get_max_early_data(const SSL_CTX *ctx);
int SSL_set_max_early_data(SSL *s, uint32_t max_early_data);
uint32_t SSL_get_max_early_data(const SSL *s);
int SSL_CTX_set_recv_max_early_data(SSL_CTX *ctx, uint32_t recv_max_early_data);
uint32_t SSL_CTX_get_recv_max_early_data(const SSL_CTX *ctx);
int SSL_set_recv_max_early_data(SSL *s, uint32_t recv_max_early_data);
uint32_t SSL_get_recv_max_early_data(const SSL *s);

#ifdef __cplusplus
}
#endif

# include <openssl/ssl2.h>
# include <openssl/ssl3.h>
# include <openssl/tls1.h>      /* This is mostly sslv3 with a few tweaks */
# include <openssl/dtls1.h>     /* Datagram TLS */
# include <openssl/srtp.h>      /* Support for the use_srtp extension */

#ifdef  __cplusplus
extern "C" {
#endif

/*
 * These need to be after the above set of includes due to a compiler bug
 * in VisualStudio 2015
 */
{-
    generate_const_stack_macros("SSL_CIPHER")
    .generate_stack_macros("SSL_COMP");
-}

/* compatibility */
# define SSL_set_app_data(s,arg)         (SSL_set_ex_data(s,0,(char *)(arg)))
# define SSL_get_app_data(s)             (SSL_get_ex_data(s,0))
# define SSL_SESSION_set_app_data(s,a)   (SSL_SESSION_set_ex_data(s,0, \
                                                                  (char *)(a)))
# define SSL_SESSION_get_app_data(s)     (SSL_SESSION_get_ex_data(s,0))
# define SSL_CTX_get_app_data(ctx)       (SSL_CTX_get_ex_data(ctx,0))
# define SSL_CTX_set_app_data(ctx,arg)   (SSL_CTX_set_ex_data(ctx,0, \
                                                              (char *)(arg)))
# ifndef OPENSSL_NO_DEPRECATED_1_1_0
OSSL_DEPRECATEDIN_1_1_0 void SSL_set_debug(SSL *s, int debug);
# endif

/* TLSv1.3 KeyUpdate message types */
/* -1 used so that this is an invalid value for the on-the-wire protocol */
#define SSL_KEY_UPDATE_NONE             -1
/* Values as defined for the on-the-wire protocol */
#define SSL_KEY_UPDATE_NOT_REQUESTED     0
#define SSL_KEY_UPDATE_REQUESTED         1

/*
 * The valid handshake states (one for each type message sent and one for each
 * type of message received). There are also two "special" states:
 * TLS = TLS or DTLS state
 * DTLS = DTLS specific state
 * CR/SR = Client Read/Server Read
 * CW/SW = Client Write/Server Write
 *
 * The "special" states are:
 * TLS_ST_BEFORE = No handshake has been initiated yet
 * TLS_ST_OK = A handshake has been successfully completed
 */
typedef enum {
    TLS_ST_BEFORE,
    TLS_ST_OK,
    DTLS_ST_CR_HELLO_VERIFY_REQUEST,
    TLS_ST_CR_SRVR_HELLO,
    TLS_ST_CR_CERT,
    TLS_ST_CR_CERT_STATUS,
    TLS_ST_CR_KEY_EXCH,
    TLS_ST_CR_CERT_REQ,
    TLS_ST_CR_SRVR_DONE,
    TLS_ST_CR_SESSION_TICKET,
    TLS_ST_CR_CHANGE,
    TLS_ST_CR_FINISHED,
    TLS_ST_CW_CLNT_HELLO,
    TLS_ST_CW_CERT,
    TLS_ST_CW_KEY_EXCH,
    TLS_ST_CW_CERT_VRFY,
    TLS_ST_CW_CHANGE,
    TLS_ST_CW_NEXT_PROTO,
    TLS_ST_CW_FINISHED,
    TLS_ST_SW_HELLO_REQ,
    TLS_ST_SR_CLNT_HELLO,
    DTLS_ST_SW_HELLO_VERIFY_REQUEST,
    TLS_ST_SW_SRVR_HELLO,
    TLS_ST_SW_CERT,
    TLS_ST_SW_KEY_EXCH,
    TLS_ST_SW_CERT_REQ,
    TLS_ST_SW_SRVR_DONE,
    TLS_ST_SR_CERT,
    TLS_ST_SR_KEY_EXCH,
    TLS_ST_SR_CERT_VRFY,
    TLS_ST_SR_NEXT_PROTO,
    TLS_ST_SR_CHANGE,
    TLS_ST_SR_FINISHED,
    TLS_ST_SW_SESSION_TICKET,
    TLS_ST_SW_CERT_STATUS,
    TLS_ST_SW_CHANGE,
    TLS_ST_SW_FINISHED,
    TLS_ST_SW_ENCRYPTED_EXTENSIONS,
    TLS_ST_CR_ENCRYPTED_EXTENSIONS,
    TLS_ST_CR_CERT_VRFY,
    TLS_ST_SW_CERT_VRFY,
    TLS_ST_CR_HELLO_REQ,
    TLS_ST_SW_KEY_UPDATE,
    TLS_ST_CW_KEY_UPDATE,
    TLS_ST_SR_KEY_UPDATE,
    TLS_ST_CR_KEY_UPDATE,
    TLS_ST_EARLY_DATA,
    TLS_ST_PENDING_EARLY_DATA_END,
    TLS_ST_CW_END_OF_EARLY_DATA,
    TLS_ST_SR_END_OF_EARLY_DATA
} OSSL_HANDSHAKE_STATE;

/*
 * Most of the following state values are no longer used and are defined to be
 * the closest equivalent value in the current state machine code. Not all
 * defines have an equivalent and are set to a dummy value (-1). SSL_ST_CONNECT
 * and SSL_ST_ACCEPT are still in use in the definition of SSL_CB_ACCEPT_LOOP,
 * SSL_CB_ACCEPT_EXIT, SSL_CB_CONNECT_LOOP and SSL_CB_CONNECT_EXIT.
 */

# define SSL_ST_CONNECT                  0x1000
# define SSL_ST_ACCEPT                   0x2000

# define SSL_ST_MASK                     0x0FFF

# define SSL_CB_LOOP                     0x01
# define SSL_CB_EXIT                     0x02
# define SSL_CB_READ                     0x04
# define SSL_CB_WRITE                    0x08
# define SSL_CB_ALERT                    0x4000/* used in callback */
# define SSL_CB_READ_ALERT               (SSL_CB_ALERT|SSL_CB_READ)
# define SSL_CB_WRITE_ALERT              (SSL_CB_ALERT|SSL_CB_WRITE)
# define SSL_CB_ACCEPT_LOOP              (SSL_ST_ACCEPT|SSL_CB_LOOP)
# define SSL_CB_ACCEPT_EXIT              (SSL_ST_ACCEPT|SSL_CB_EXIT)
# define SSL_CB_CONNECT_LOOP             (SSL_ST_CONNECT|SSL_CB_LOOP)
# define SSL_CB_CONNECT_EXIT             (SSL_ST_CONNECT|SSL_CB_EXIT)
# define SSL_CB_HANDSHAKE_START          0x10
# define SSL_CB_HANDSHAKE_DONE           0x20

/* Is the SSL_connection established? */
# define SSL_in_connect_init(a)          (SSL_in_init(a) && !SSL_is_server(a))
# define SSL_in_accept_init(a)           (SSL_in_init(a) && SSL_is_server(a))
int SSL_in_init(const SSL *s);
int SSL_in_before(const SSL *s);
int SSL_is_init_finished(const SSL *s);

/*
 * The following 3 states are kept in ssl->rlayer.rstate when reads fail, you
 * should not need these
 */
# define SSL_ST_READ_HEADER                      0xF0
# define SSL_ST_READ_BODY                        0xF1
# define SSL_ST_READ_DONE                        0xF2

/*-
 * Obtain latest Finished message
 *   -- that we sent (SSL_get_finished)
 *   -- that we expected from peer (SSL_get_peer_finished).
 * Returns length (0 == no Finished so far), copies up to 'count' bytes.
 */
size_t SSL_get_finished(const SSL *s, void *buf, size_t count);
size_t SSL_get_peer_finished(const SSL *s, void *buf, size_t count);

/*
 * use either SSL_VERIFY_NONE or SSL_VERIFY_PEER, the last 3 options are
 * 'ored' with SSL_VERIFY_PEER if they are desired
 */
# define SSL_VERIFY_NONE                 0x00
# define SSL_VERIFY_PEER                 0x01
# define SSL_VERIFY_FAIL_IF_NO_PEER_CERT 0x02
# define SSL_VERIFY_CLIENT_ONCE          0x04
# define SSL_VERIFY_POST_HANDSHAKE       0x08

# ifndef OPENSSL_NO_DEPRECATED_1_1_0
#  define OpenSSL_add_ssl_algorithms()   SSL_library_init()
#  define SSLeay_add_ssl_algorithms()    SSL_library_init()
# endif

/* More backward compatibility */
# define SSL_get_cipher(s) \
                SSL_CIPHER_get_name(SSL_get_current_cipher(s))
# define SSL_get_cipher_bits(s,np) \
                SSL_CIPHER_get_bits(SSL_get_current_cipher(s),np)
# define SSL_get_cipher_version(s) \
                SSL_CIPHER_get_version(SSL_get_current_cipher(s))
# define SSL_get_cipher_name(s) \
                SSL_CIPHER_get_name(SSL_get_current_cipher(s))
# define SSL_get_time(a)         SSL_SESSION_get_time(a)
# define SSL_set_time(a,b)       SSL_SESSION_set_time((a),(b))
# define SSL_get_timeout(a)      SSL_SESSION_get_timeout(a)
# define SSL_set_timeout(a,b)    SSL_SESSION_set_timeout((a),(b))

# define d2i_SSL_SESSION_bio(bp,s_id) ASN1_d2i_bio_of(SSL_SESSION,SSL_SESSION_new,d2i_SSL_SESSION,bp,s_id)
# define i2d_SSL_SESSION_bio(bp,s_id) ASN1_i2d_bio_of(SSL_SESSION,i2d_SSL_SESSION,bp,s_id)

DECLARE_PEM_rw(SSL_SESSION, SSL_SESSION)
# define SSL_AD_REASON_OFFSET            1000/* offset to get SSL_R_... value
                                              * from SSL_AD_... */
/* These alert types are for SSLv3 and TLSv1 */
# define SSL_AD_CLOSE_NOTIFY             SSL3_AD_CLOSE_NOTIFY
/* fatal */
# define SSL_AD_UNEXPECTED_MESSAGE       SSL3_AD_UNEXPECTED_MESSAGE
/* fatal */
# define SSL_AD_BAD_RECORD_MAC           SSL3_AD_BAD_RECORD_MAC
# define SSL_AD_DECRYPTION_FAILED        TLS1_AD_DECRYPTION_FAILED
# define SSL_AD_RECORD_OVERFLOW          TLS1_AD_RECORD_OVERFLOW
/* fatal */
# define SSL_AD_DECOMPRESSION_FAILURE    SSL3_AD_DECOMPRESSION_FAILURE
/* fatal */
# define SSL_AD_HANDSHAKE_FAILURE        SSL3_AD_HANDSHAKE_FAILURE
/* Not for TLS */
# define SSL_AD_NO_CERTIFICATE           SSL3_AD_NO_CERTIFICATE
# define SSL_AD_BAD_CERTIFICATE          SSL3_AD_BAD_CERTIFICATE
# define SSL_AD_UNSUPPORTED_CERTIFICATE  SSL3_AD_UNSUPPORTED_CERTIFICATE
# define SSL_AD_CERTIFICATE_REVOKED      SSL3_AD_CERTIFICATE_REVOKED
# define SSL_AD_CERTIFICATE_EXPIRED      SSL3_AD_CERTIFICATE_EXPIRED
# define SSL_AD_CERTIFICATE_UNKNOWN      SSL3_AD_CERTIFICATE_UNKNOWN
/* fatal */
# define SSL_AD_ILLEGAL_PARAMETER        SSL3_AD_ILLEGAL_PARAMETER
/* fatal */
# define SSL_AD_UNKNOWN_CA               TLS1_AD_UNKNOWN_CA
/* fatal */
# define SSL_AD_ACCESS_DENIED            TLS1_AD_ACCESS_DENIED
/* fatal */
# define SSL_AD_DECODE_ERROR             TLS1_AD_DECODE_ERROR
# define SSL_AD_DECRYPT_ERROR            TLS1_AD_DECRYPT_ERROR
/* fatal */
# define SSL_AD_EXPORT_RESTRICTION       TLS1_AD_EXPORT_RESTRICTION
/* fatal */
# define SSL_AD_PROTOCOL_VERSION         TLS1_AD_PROTOCOL_VERSION
/* fatal */
# define SSL_AD_INSUFFICIENT_SECURITY    TLS1_AD_INSUFFICIENT_SECURITY
/* fatal */
# define SSL_AD_INTERNAL_ERROR           TLS1_AD_INTERNAL_ERROR
# define SSL_AD_USER_CANCELLED           TLS1_AD_USER_CANCELLED
# define SSL_AD_NO_RENEGOTIATION         TLS1_AD_NO_RENEGOTIATION
# define SSL_AD_MISSING_EXTENSION        TLS13_AD_MISSING_EXTENSION
# define SSL_AD_CERTIFICATE_REQUIRED     TLS13_AD_CERTIFICATE_REQUIRED
# define SSL_AD_UNSUPPORTED_EXTENSION    TLS1_AD_UNSUPPORTED_EXTENSION
# define SSL_AD_CERTIFICATE_UNOBTAINABLE TLS1_AD_CERTIFICATE_UNOBTAINABLE
# define SSL_AD_UNRECOGNIZED_NAME        TLS1_AD_UNRECOGNIZED_NAME
# define SSL_AD_BAD_CERTIFICATE_STATUS_RESPONSE TLS1_AD_BAD_CERTIFICATE_STATUS_RESPONSE
# define SSL_AD_BAD_CERTIFICATE_HASH_VALUE TLS1_AD_BAD_CERTIFICATE_HASH_VALUE
/* fatal */
# define SSL_AD_UNKNOWN_PSK_IDENTITY     TLS1_AD_UNKNOWN_PSK_IDENTITY
/* fatal */
# define SSL_AD_INAPPROPRIATE_FALLBACK   TLS1_AD_INAPPROPRIATE_FALLBACK
# define SSL_AD_NO_APPLICATION_PROTOCOL  TLS1_AD_NO_APPLICATION_PROTOCOL
# define SSL_ERROR_NONE                  0
# define SSL_ERROR_SSL                   1
# define SSL_ERROR_WANT_READ             2
# define SSL_ERROR_WANT_WRITE            3
# define SSL_ERROR_WANT_X509_LOOKUP      4
# define SSL_ERROR_SYSCALL               5/* look at error stack/return
                                           * value/errno */
# define SSL_ERROR_ZERO_RETURN           6
# define SSL_ERROR_WANT_CONNECT          7
# define SSL_ERROR_WANT_ACCEPT           8
# define SSL_ERROR_WANT_ASYNC            9
# define SSL_ERROR_WANT_ASYNC_JOB       10
# define SSL_ERROR_WANT_CLIENT_HELLO_CB 11
# define SSL_ERROR_WANT_RETRY_VERIFY    12

# ifndef OPENSSL_NO_DEPRECATED_3_0
#  define SSL_CTRL_SET_TMP_DH                    3
#  define SSL_CTRL_SET_TMP_ECDH                  4
#  define SSL_CTRL_SET_TMP_DH_CB                 6
# endif

# define SSL_CTRL_GET_CLIENT_CERT_REQUEST        9
# define SSL_CTRL_GET_NUM_RENEGOTIATIONS         10
# define SSL_CTRL_CLEAR_NUM_RENEGOTIATIONS       11
# define SSL_CTRL_GET_TOTAL_RENEGOTIATIONS       12
# define SSL_CTRL_GET_FLAGS                      13
# define SSL_CTRL_EXTRA_CHAIN_CERT               14
# define SSL_CTRL_SET_MSG_CALLBACK               15
# define SSL_CTRL_SET_MSG_CALLBACK_ARG           16
/* only applies to datagram connections */
# define SSL_CTRL_SET_MTU                17
/* Stats */
# define SSL_CTRL_SESS_NUMBER                    20
# define SSL_CTRL_SESS_CONNECT                   21
# define SSL_CTRL_SESS_CONNECT_GOOD              22
# define SSL_CTRL_SESS_CONNECT_RENEGOTIATE       23
# define SSL_CTRL_SESS_ACCEPT                    24
# define SSL_CTRL_SESS_ACCEPT_GOOD               25
# define SSL_CTRL_SESS_ACCEPT_RENEGOTIATE        26
# define SSL_CTRL_SESS_HIT                       27
# define SSL_CTRL_SESS_CB_HIT                    28
# define SSL_CTRL_SESS_MISSES                    29
# define SSL_CTRL_SESS_TIMEOUTS                  30
# define SSL_CTRL_SESS_CACHE_FULL                31
# define SSL_CTRL_MODE                           33
# define SSL_CTRL_GET_READ_AHEAD                 40
# define SSL_CTRL_SET_READ_AHEAD                 41
# define SSL_CTRL_SET_SESS_CACHE_SIZE            42
# define SSL_CTRL_GET_SESS_CACHE_SIZE            43
# define SSL_CTRL_SET_SESS_CACHE_MODE            44
# define SSL_CTRL_GET_SESS_CACHE_MODE            45
# define SSL_CTRL_GET_MAX_CERT_LIST              50
# define SSL_CTRL_SET_MAX_CERT_LIST              51
# define SSL_CTRL_SET_MAX_SEND_FRAGMENT          52
/* see tls1.h for macros based on these */
# define SSL_CTRL_SET_TLSEXT_SERVERNAME_CB       53
# define SSL_CTRL_SET_TLSEXT_SERVERNAME_ARG      54
# define SSL_CTRL_SET_TLSEXT_HOSTNAME            55
# define SSL_CTRL_SET_TLSEXT_DEBUG_CB            56
# define SSL_CTRL_SET_TLSEXT_DEBUG_ARG           57
# define SSL_CTRL_GET_TLSEXT_TICKET_KEYS         58
# define SSL_CTRL_SET_TLSEXT_TICKET_KEYS         59
/*# define SSL_CTRL_SET_TLSEXT_OPAQUE_PRF_INPUT    60 */
/*# define SSL_CTRL_SET_TLSEXT_OPAQUE_PRF_INPUT_CB 61 */
/*# define SSL_CTRL_SET_TLSEXT_OPAQUE_PRF_INPUT_CB_ARG 62 */
# define SSL_CTRL_SET_TLSEXT_STATUS_REQ_CB       63
# define SSL_CTRL_SET_TLSEXT_STATUS_REQ_CB_ARG   64
# define SSL_CTRL_SET_TLSEXT_STATUS_REQ_TYPE     65
# define SSL_CTRL_GET_TLSEXT_STATUS_REQ_EXTS     66
# define SSL_CTRL_SET_TLSEXT_STATUS_REQ_EXTS     67
# define SSL_CTRL_GET_TLSEXT_STATUS_REQ_IDS      68
# define SSL_CTRL_SET_TLSEXT_STATUS_REQ_IDS      69
# define SSL_CTRL_GET_TLSEXT_STATUS_REQ_OCSP_RESP        70
# define SSL_CTRL_SET_TLSEXT_STATUS_REQ_OCSP_RESP        71
# ifndef OPENSSL_NO_DEPRECATED_3_0
#  define SSL_CTRL_SET_TLSEXT_TICKET_KEY_CB      72
# endif
# define SSL_CTRL_SET_TLS_EXT_SRP_USERNAME_CB    75
# define SSL_CTRL_SET_SRP_VERIFY_PARAM_CB                76
# define SSL_CTRL_SET_SRP_GIVE_CLIENT_PWD_CB             77
# define SSL_CTRL_SET_SRP_ARG            78
# define SSL_CTRL_SET_TLS_EXT_SRP_USERNAME               79
# define SSL_CTRL_SET_TLS_EXT_SRP_STRENGTH               80
# define SSL_CTRL_SET_TLS_EXT_SRP_PASSWORD               81
# define DTLS_CTRL_GET_TIMEOUT           73
# define DTLS_CTRL_HANDLE_TIMEOUT        74
# define SSL_CTRL_GET_RI_SUPPORT                 76
# define SSL_CTRL_CLEAR_MODE                     78
# define SSL_CTRL_SET_NOT_RESUMABLE_SESS_CB      79
# define SSL_CTRL_GET_EXTRA_CHAIN_CERTS          82
# define SSL_CTRL_CLEAR_EXTRA_CHAIN_CERTS        83
# define SSL_CTRL_CHAIN                          88
# define SSL_CTRL_CHAIN_CERT                     89
# define SSL_CTRL_GET_GROUPS                     90
# define SSL_CTRL_SET_GROUPS                     91
# define SSL_CTRL_SET_GROUPS_LIST                92
# define SSL_CTRL_GET_SHARED_GROUP               93
# define SSL_CTRL_SET_SIGALGS                    97
# define SSL_CTRL_SET_SIGALGS_LIST               98
# define SSL_CTRL_CERT_FLAGS                     99
# define SSL_CTRL_CLEAR_CERT_FLAGS               100
# define SSL_CTRL_SET_CLIENT_SIGALGS             101
# define SSL_CTRL_SET_CLIENT_SIGALGS_LIST        102
# define SSL_CTRL_GET_CLIENT_CERT_TYPES          103
# define SSL_CTRL_SET_CLIENT_CERT_TYPES          104
# define SSL_CTRL_BUILD_CERT_CHAIN               105
# define SSL_CTRL_SET_VERIFY_CERT_STORE          106
# define SSL_CTRL_SET_CHAIN_CERT_STORE           107
# define SSL_CTRL_GET_PEER_SIGNATURE_NID         108
# define SSL_CTRL_GET_PEER_TMP_KEY               109
# define SSL_CTRL_GET_RAW_CIPHERLIST             110
# define SSL_CTRL_GET_EC_POINT_FORMATS           111
# define SSL_CTRL_GET_CHAIN_CERTS                115
# define SSL_CTRL_SELECT_CURRENT_CERT            116
# define SSL_CTRL_SET_CURRENT_CERT               117
# define SSL_CTRL_SET_DH_AUTO                    118
# define DTLS_CTRL_SET_LINK_MTU                  120
# define DTLS_CTRL_GET_LINK_MIN_MTU              121
# define SSL_CTRL_GET_EXTMS_SUPPORT              122
# define SSL_CTRL_SET_MIN_PROTO_VERSION          123
# define SSL_CTRL_SET_MAX_PROTO_VERSION          124
# define SSL_CTRL_SET_SPLIT_SEND_FRAGMENT        125
# define SSL_CTRL_SET_MAX_PIPELINES              126
# define SSL_CTRL_GET_TLSEXT_STATUS_REQ_TYPE     127
# define SSL_CTRL_GET_TLSEXT_STATUS_REQ_CB       128
# define SSL_CTRL_GET_TLSEXT_STATUS_REQ_CB_ARG   129
# define SSL_CTRL_GET_MIN_PROTO_VERSION          130
# define SSL_CTRL_GET_MAX_PROTO_VERSION          131
# define SSL_CTRL_GET_SIGNATURE_NID              132
# define SSL_CTRL_GET_TMP_KEY                    133
# define SSL_CTRL_GET_NEGOTIATED_GROUP           134
# define SSL_CERT_SET_FIRST                      1
# define SSL_CERT_SET_NEXT                       2
# define SSL_CERT_SET_SERVER                     3
# define DTLSv1_get_timeout(ssl, arg) \
        SSL_ctrl(ssl,DTLS_CTRL_GET_TIMEOUT,0, (void *)(arg))
# define DTLSv1_handle_timeout(ssl) \
        SSL_ctrl(ssl,DTLS_CTRL_HANDLE_TIMEOUT,0, NULL)
# define SSL_num_renegotiations(ssl) \
        SSL_ctrl((ssl),SSL_CTRL_GET_NUM_RENEGOTIATIONS,0,NULL)
# define SSL_clear_num_renegotiations(ssl) \
        SSL_ctrl((ssl),SSL_CTRL_CLEAR_NUM_RENEGOTIATIONS,0,NULL)
# define SSL_total_renegotiations(ssl) \
        SSL_ctrl((ssl),SSL_CTRL_GET_TOTAL_RENEGOTIATIONS,0,NULL)
# ifndef OPENSSL_NO_DEPRECATED_3_0
#  define SSL_CTX_set_tmp_dh(ctx,dh) \
        SSL_CTX_ctrl(ctx,SSL_CTRL_SET_TMP_DH,0,(char *)(dh))
# endif
# define SSL_CTX_set_dh_auto(ctx, onoff) \
        SSL_CTX_ctrl(ctx,SSL_CTRL_SET_DH_AUTO,onoff,NULL)
# define SSL_set_dh_auto(s, onoff) \
        SSL_ctrl(s,SSL_CTRL_SET_DH_AUTO,onoff,NULL)
# ifndef OPENSSL_NO_DEPRECATED_3_0
#  define SSL_set_tmp_dh(ssl,dh) \
        SSL_ctrl(ssl,SSL_CTRL_SET_TMP_DH,0,(char *)(dh))
# endif
# ifndef OPENSSL_NO_DEPRECATED_3_0
#  define SSL_CTX_set_tmp_ecdh(ctx,ecdh) \
        SSL_CTX_ctrl(ctx,SSL_CTRL_SET_TMP_ECDH,0,(char *)(ecdh))
#  define SSL_set_tmp_ecdh(ssl,ecdh) \
        SSL_ctrl(ssl,SSL_CTRL_SET_TMP_ECDH,0,(char *)(ecdh))
# endif
# define SSL_CTX_add_extra_chain_cert(ctx,x509) \
        SSL_CTX_ctrl(ctx,SSL_CTRL_EXTRA_CHAIN_CERT,0,(char *)(x509))
# define SSL_CTX_get_extra_chain_certs(ctx,px509) \
        SSL_CTX_ctrl(ctx,SSL_CTRL_GET_EXTRA_CHAIN_CERTS,0,px509)
# define SSL_CTX_get_extra_chain_certs_only(ctx,px509) \
        SSL_CTX_ctrl(ctx,SSL_CTRL_GET_EXTRA_CHAIN_CERTS,1,px509)
# define SSL_CTX_clear_extra_chain_certs(ctx) \
        SSL_CTX_ctrl(ctx,SSL_CTRL_CLEAR_EXTRA_CHAIN_CERTS,0,NULL)
# define SSL_CTX_set0_chain(ctx,sk) \
        SSL_CTX_ctrl(ctx,SSL_CTRL_CHAIN,0,(char *)(sk))
# define SSL_CTX_set1_chain(ctx,sk) \
        SSL_CTX_ctrl(ctx,SSL_CTRL_CHAIN,1,(char *)(sk))
# define SSL_CTX_add0_chain_cert(ctx,x509) \
        SSL_CTX_ctrl(ctx,SSL_CTRL_CHAIN_CERT,0,(char *)(x509))
# define SSL_CTX_add1_chain_cert(ctx,x509) \
        SSL_CTX_ctrl(ctx,SSL_CTRL_CHAIN_CERT,1,(char *)(x509))
# define SSL_CTX_get0_chain_certs(ctx,px509) \
        SSL_CTX_ctrl(ctx,SSL_CTRL_GET_CHAIN_CERTS,0,px509)
# define SSL_CTX_clear_chain_certs(ctx) \
        SSL_CTX_set0_chain(ctx,NULL)
# define SSL_CTX_build_cert_chain(ctx, flags) \
        SSL_CTX_ctrl(ctx,SSL_CTRL_BUILD_CERT_CHAIN, flags, NULL)
# define SSL_CTX_select_current_cert(ctx,x509) \
        SSL_CTX_ctrl(ctx,SSL_CTRL_SELECT_CURRENT_CERT,0,(char *)(x509))
# define SSL_CTX_set_current_cert(ctx, op) \
        SSL_CTX_ctrl(ctx,SSL_CTRL_SET_CURRENT_CERT, op, NULL)
# define SSL_CTX_set0_verify_cert_store(ctx,st) \
        SSL_CTX_ctrl(ctx,SSL_CTRL_SET_VERIFY_CERT_STORE,0,(char *)(st))
# define SSL_CTX_set1_verify_cert_store(ctx,st) \
        SSL_CTX_ctrl(ctx,SSL_CTRL_SET_VERIFY_CERT_STORE,1,(char *)(st))
# define SSL_CTX_set0_chain_cert_store(ctx,st) \
        SSL_CTX_ctrl(ctx,SSL_CTRL_SET_CHAIN_CERT_STORE,0,(char *)(st))
# define SSL_CTX_set1_chain_cert_store(ctx,st) \
        SSL_CTX_ctrl(ctx,SSL_CTRL_SET_CHAIN_CERT_STORE,1,(char *)(st))
# define SSL_set0_chain(s,sk) \
        SSL_ctrl(s,SSL_CTRL_CHAIN,0,(char *)(sk))
# define SSL_set1_chain(s,sk) \
        SSL_ctrl(s,SSL_CTRL_CHAIN,1,(char *)(sk))
# define SSL_add0_chain_cert(s,x509) \
        SSL_ctrl(s,SSL_CTRL_CHAIN_CERT,0,(char *)(x509))
# define SSL_add1_chain_cert(s,x509) \
        SSL_ctrl(s,SSL_CTRL_CHAIN_CERT,1,(char *)(x509))
# define SSL_get0_chain_certs(s,px509) \
        SSL_ctrl(s,SSL_CTRL_GET_CHAIN_CERTS,0,px509)
# define SSL_clear_chain_certs(s) \
        SSL_set0_chain(s,NULL)
# define SSL_build_cert_chain(s, flags) \
        SSL_ctrl(s,SSL_CTRL_BUILD_CERT_CHAIN, flags, NULL)
# define SSL_select_current_cert(s,x509) \
        SSL_ctrl(s,SSL_CTRL_SELECT_CURRENT_CERT,0,(char *)(x509))
# define SSL_set_current_cert(s,op) \
        SSL_ctrl(s,SSL_CTRL_SET_CURRENT_CERT, op, NULL)
# define SSL_set0_verify_cert_store(s,st) \
        SSL_ctrl(s,SSL_CTRL_SET_VERIFY_CERT_STORE,0,(char *)(st))
# define SSL_set1_verify_cert_store(s,st) \
        SSL_ctrl(s,SSL_CTRL_SET_VERIFY_CERT_STORE,1,(char *)(st))
# define SSL_set0_chain_cert_store(s,st) \
        SSL_ctrl(s,SSL_CTRL_SET_CHAIN_CERT_STORE,0,(char *)(st))
# define SSL_set1_chain_cert_store(s,st) \
        SSL_ctrl(s,SSL_CTRL_SET_CHAIN_CERT_STORE,1,(char *)(st))
# define SSL_get1_groups(s, glist) \
        SSL_ctrl(s,SSL_CTRL_GET_GROUPS,0,(int*)(glist))
# define SSL_CTX_set1_groups(ctx, glist, glistlen) \
        SSL_CTX_ctrl(ctx,SSL_CTRL_SET_GROUPS,glistlen,(int *)(glist))
# define SSL_CTX_set1_groups_list(ctx, s) \
        SSL_CTX_ctrl(ctx,SSL_CTRL_SET_GROUPS_LIST,0,(char *)(s))
# define SSL_set1_groups(s, glist, glistlen) \
        SSL_ctrl(s,SSL_CTRL_SET_GROUPS,glistlen,(char *)(glist))
# define SSL_set1_groups_list(s, str) \
        SSL_ctrl(s,SSL_CTRL_SET_GROUPS_LIST,0,(char *)(str))
# define SSL_get_shared_group(s, n) \
        SSL_ctrl(s,SSL_CTRL_GET_SHARED_GROUP,n,NULL)
# define SSL_get_negotiated_group(s) \
        SSL_ctrl(s,SSL_CTRL_GET_NEGOTIATED_GROUP,0,NULL)
# define SSL_CTX_set1_sigalgs(ctx, slist, slistlen) \
        SSL_CTX_ctrl(ctx,SSL_CTRL_SET_SIGALGS,slistlen,(int *)(slist))
# define SSL_CTX_set1_sigalgs_list(ctx, s) \
        SSL_CTX_ctrl(ctx,SSL_CTRL_SET_SIGALGS_LIST,0,(char *)(s))
# define SSL_set1_sigalgs(s, slist, slistlen) \
        SSL_ctrl(s,SSL_CTRL_SET_SIGALGS,slistlen,(int *)(slist))
# define SSL_set1_sigalgs_list(s, str) \
        SSL_ctrl(s,SSL_CTRL_SET_SIGALGS_LIST,0,(char *)(str))
# define SSL_CTX_set1_client_sigalgs(ctx, slist, slistlen) \
        SSL_CTX_ctrl(ctx,SSL_CTRL_SET_CLIENT_SIGALGS,slistlen,(int *)(slist))
# define SSL_CTX_set1_client_sigalgs_list(ctx, s) \
        SSL_CTX_ctrl(ctx,SSL_CTRL_SET_CLIENT_SIGALGS_LIST,0,(char *)(s))
# define SSL_set1_client_sigalgs(s, slist, slistlen) \
        SSL_ctrl(s,SSL_CTRL_SET_CLIENT_SIGALGS,slistlen,(int *)(slist))
# define SSL_set1_client_sigalgs_list(s, str) \
        SSL_ctrl(s,SSL_CTRL_SET_CLIENT_SIGALGS_LIST,0,(char *)(str))
# define SSL_get0_certificate_types(s, clist) \
        SSL_ctrl(s, SSL_CTRL_GET_CLIENT_CERT_TYPES, 0, (char *)(clist))
# define SSL_CTX_set1_client_certificate_types(ctx, clist, clistlen) \
        SSL_CTX_ctrl(ctx,SSL_CTRL_SET_CLIENT_CERT_TYPES,clistlen, \
                     (char *)(clist))
# define SSL_set1_client_certificate_types(s, clist, clistlen) \
        SSL_ctrl(s,SSL_CTRL_SET_CLIENT_CERT_TYPES,clistlen,(char *)(clist))
# define SSL_get_signature_nid(s, pn) \
        SSL_ctrl(s,SSL_CTRL_GET_SIGNATURE_NID,0,pn)
# define SSL_get_peer_signature_nid(s, pn) \
        SSL_ctrl(s,SSL_CTRL_GET_PEER_SIGNATURE_NID,0,pn)
# define SSL_get_peer_tmp_key(s, pk) \
        SSL_ctrl(s,SSL_CTRL_GET_PEER_TMP_KEY,0,pk)
# define SSL_get_tmp_key(s, pk) \
        SSL_ctrl(s,SSL_CTRL_GET_TMP_KEY,0,pk)
# define SSL_get0_raw_cipherlist(s, plst) \
        SSL_ctrl(s,SSL_CTRL_GET_RAW_CIPHERLIST,0,plst)
# define SSL_get0_ec_point_formats(s, plst) \
        SSL_ctrl(s,SSL_CTRL_GET_EC_POINT_FORMATS,0,plst)
# define SSL_CTX_set_min_proto_version(ctx, version) \
        SSL_CTX_ctrl(ctx, SSL_CTRL_SET_MIN_PROTO_VERSION, version, NULL)
# define SSL_CTX_set_max_proto_version(ctx, version) \
        SSL_CTX_ctrl(ctx, SSL_CTRL_SET_MAX_PROTO_VERSION, version, NULL)
# define SSL_CTX_get_min_proto_version(ctx) \
        SSL_CTX_ctrl(ctx, SSL_CTRL_GET_MIN_PROTO_VERSION, 0, NULL)
# define SSL_CTX_get_max_proto_version(ctx) \
        SSL_CTX_ctrl(ctx, SSL_CTRL_GET_MAX_PROTO_VERSION, 0, NULL)
# define SSL_set_min_proto_version(s, version) \
        SSL_ctrl(s, SSL_CTRL_SET_MIN_PROTO_VERSION, version, NULL)
# define SSL_set_max_proto_version(s, version) \
        SSL_ctrl(s, SSL_CTRL_SET_MAX_PROTO_VERSION, version, NULL)
# define SSL_get_min_proto_version(s) \
        SSL_ctrl(s, SSL_CTRL_GET_MIN_PROTO_VERSION, 0, NULL)
# define SSL_get_max_proto_version(s) \
        SSL_ctrl(s, SSL_CTRL_GET_MAX_PROTO_VERSION, 0, NULL)

const char *SSL_group_to_name(SSL *s, int id);

/* Backwards compatibility, original 1.1.0 names */
# define SSL_CTRL_GET_SERVER_TMP_KEY \
         SSL_CTRL_GET_PEER_TMP_KEY
# define SSL_get_server_tmp_key(s, pk) \
         SSL_get_peer_tmp_key(s, pk)

int SSL_set0_tmp_dh_pkey(SSL *s, EVP_PKEY *dhpkey);
int SSL_CTX_set0_tmp_dh_pkey(SSL_CTX *ctx, EVP_PKEY *dhpkey);

/*
 * The following symbol names are old and obsolete. They are kept
 * for compatibility reasons only and should not be used anymore.
 */
# define SSL_CTRL_GET_CURVES           SSL_CTRL_GET_GROUPS
# define SSL_CTRL_SET_CURVES           SSL_CTRL_SET_GROUPS
# define SSL_CTRL_SET_CURVES_LIST      SSL_CTRL_SET_GROUPS_LIST
# define SSL_CTRL_GET_SHARED_CURVE     SSL_CTRL_GET_SHARED_GROUP

# define SSL_get1_curves               SSL_get1_groups
# define SSL_CTX_set1_curves           SSL_CTX_set1_groups
# define SSL_CTX_set1_curves_list      SSL_CTX_set1_groups_list
# define SSL_set1_curves               SSL_set1_groups
# define SSL_set1_curves_list          SSL_set1_groups_list
# define SSL_get_shared_curve          SSL_get_shared_group


# ifndef OPENSSL_NO_DEPRECATED_1_1_0
/* Provide some compatibility macros for removed functionality. */
#  define SSL_CTX_need_tmp_RSA(ctx)                0
#  define SSL_CTX_set_tmp_rsa(ctx,rsa)             1
#  define SSL_need_tmp_RSA(ssl)                    0
#  define SSL_set_tmp_rsa(ssl,rsa)                 1
#  define SSL_CTX_set_ecdh_auto(dummy, onoff)      ((onoff) != 0)
#  define SSL_set_ecdh_auto(dummy, onoff)          ((onoff) != 0)
/*
 * We "pretend" to call the callback to avoid warnings about unused static
 * functions.
 */
#  define SSL_CTX_set_tmp_rsa_callback(ctx, cb)    while(0) (cb)(NULL, 0, 0)
#  define SSL_set_tmp_rsa_callback(ssl, cb)        while(0) (cb)(NULL, 0, 0)
# endif
__owur const BIO_METHOD *BIO_f_ssl(void);
__owur BIO *BIO_new_ssl(SSL_CTX *ctx, int client);
__owur BIO *BIO_new_ssl_connect(SSL_CTX *ctx);
__owur BIO *BIO_new_buffer_ssl_connect(SSL_CTX *ctx);
__owur int BIO_ssl_copy_session_id(BIO *to, BIO *from);
void BIO_ssl_shutdown(BIO *ssl_bio);

__owur int SSL_CTX_set_cipher_list(SSL_CTX *, const char *str);
__owur SSL_CTX *SSL_CTX_new(const SSL_METHOD *meth);
__owur SSL_CTX *SSL_CTX_new_ex(OSSL_LIB_CTX *libctx, const char *propq,
                               const SSL_METHOD *meth);
int SSL_CTX_up_ref(SSL_CTX *ctx);
void SSL_CTX_free(SSL_CTX *);
__owur long SSL_CTX_set_timeout(SSL_CTX *ctx, long t);
__owur long SSL_CTX_get_timeout(const SSL_CTX *ctx);
__owur X509_STORE *SSL_CTX_get_cert_store(const SSL_CTX *);
void SSL_CTX_set_cert_store(SSL_CTX *, X509_STORE *);
void SSL_CTX_set1_cert_store(SSL_CTX *, X509_STORE *);
__owur int SSL_want(const SSL *s);
__owur int SSL_clear(SSL *s);

void SSL_CTX_flush_sessions(SSL_CTX *ctx, long tm);

__owur const SSL_CIPHER *SSL_get_current_cipher(const SSL *s);
__owur const SSL_CIPHER *SSL_get_pending_cipher(const SSL *s);
__owur int SSL_CIPHER_get_bits(const SSL_CIPHER *c, int *alg_bits);
__owur const char *SSL_CIPHER_get_version(const SSL_CIPHER *c);
__owur const char *SSL_CIPHER_get_name(const SSL_CIPHER *c);
__owur const char *SSL_CIPHER_standard_name(const SSL_CIPHER *c);
__owur const char *OPENSSL_cipher_name(const char *rfc_name);
__owur uint32_t SSL_CIPHER_get_id(const SSL_CIPHER *c);
__owur uint16_t SSL_CIPHER_get_protocol_id(const SSL_CIPHER *c);
__owur int SSL_CIPHER_get_kx_nid(const SSL_CIPHER *c);
__owur int SSL_CIPHER_get_auth_nid(const SSL_CIPHER *c);
__owur const EVP_MD *SSL_CIPHER_get_handshake_digest(const SSL_CIPHER *c);
__owur int SSL_CIPHER_is_aead(const SSL_CIPHER *c);

__owur int SSL_get_fd(const SSL *s);
__owur int SSL_get_rfd(const SSL *s);
__owur int SSL_get_wfd(const SSL *s);
__owur const char *SSL_get_cipher_list(const SSL *s, int n);
__owur char *SSL_get_shared_ciphers(const SSL *s, char *buf, int size);
__owur int SSL_get_read_ahead(const SSL *s);
__owur int SSL_pending(const SSL *s);
__owur int SSL_has_pending(const SSL *s);
# ifndef OPENSSL_NO_SOCK
__owur int SSL_set_fd(SSL *s, int fd);
__owur int SSL_set_rfd(SSL *s, int fd);
__owur int SSL_set_wfd(SSL *s, int fd);
# endif
void SSL_set0_rbio(SSL *s, BIO *rbio);
void SSL_set0_wbio(SSL *s, BIO *wbio);
void SSL_set_bio(SSL *s, BIO *rbio, BIO *wbio);
__owur BIO *SSL_get_rbio(const SSL *s);
__owur BIO *SSL_get_wbio(const SSL *s);
__owur int SSL_set_cipher_list(SSL *s, const char *str);
__owur int SSL_CTX_set_ciphersuites(SSL_CTX *ctx, const char *str);
__owur int SSL_set_ciphersuites(SSL *s, const char *str);
void SSL_set_read_ahead(SSL *s, int yes);
__owur int SSL_get_verify_mode(const SSL *s);
__owur int SSL_get_verify_depth(const SSL *s);
__owur SSL_verify_cb SSL_get_verify_callback(const SSL *s);
void SSL_set_verify(SSL *s, int mode, SSL_verify_cb callback);
void SSL_set_verify_depth(SSL *s, int depth);
void SSL_set_cert_cb(SSL *s, int (*cb) (SSL *ssl, void *arg), void *arg);
# ifndef OPENSSL_NO_DEPRECATED_3_0
OSSL_DEPRECATEDIN_3_0 __owur int SSL_use_RSAPrivateKey(SSL *ssl, RSA *rsa);
OSSL_DEPRECATEDIN_3_0
__owur int SSL_use_RSAPrivateKey_ASN1(SSL *ssl,
                                      const unsigned char *d, long len);
# endif
__owur int SSL_use_PrivateKey(SSL *ssl, EVP_PKEY *pkey);
__owur int SSL_use_PrivateKey_ASN1(int pk, SSL *ssl, const unsigned char *d,
                                   long len);
__owur int SSL_use_certificate(SSL *ssl, X509 *x);
__owur int SSL_use_certificate_ASN1(SSL *ssl, const unsigned char *d, int len);
__owur int SSL_use_cert_and_key(SSL *ssl, X509 *x509, EVP_PKEY *privatekey,
                                STACK_OF(X509) *chain, int override);


/* serverinfo file format versions */
# define SSL_SERVERINFOV1   1
# define SSL_SERVERINFOV2   2

/* Set serverinfo data for the current active cert. */
__owur int SSL_CTX_use_serverinfo(SSL_CTX *ctx, const unsigned char *serverinfo,
                                  size_t serverinfo_length);
__owur int SSL_CTX_use_serverinfo_ex(SSL_CTX *ctx, unsigned int version,
                                     const unsigned char *serverinfo,
                                     size_t serverinfo_length);
__owur int SSL_CTX_use_serverinfo_file(SSL_CTX *ctx, const char *file);

#ifndef OPENSSL_NO_DEPRECATED_3_0
OSSL_DEPRECATEDIN_3_0
__owur int SSL_use_RSAPrivateKey_file(SSL *ssl, const char *file, int type);
#endif

__owur int SSL_use_PrivateKey_file(SSL *ssl, const char *file, int type);
__owur int SSL_use_certificate_file(SSL *ssl, const char *file, int type);

#ifndef OPENSSL_NO_DEPRECATED_3_0
OSSL_DEPRECATEDIN_3_0
__owur int SSL_CTX_use_RSAPrivateKey_file(SSL_CTX *ctx, const char *file,
                                          int type);
#endif
__owur int SSL_CTX_use_PrivateKey_file(SSL_CTX *ctx, const char *file,
                                       int type);
__owur int SSL_CTX_use_certificate_file(SSL_CTX *ctx, const char *file,
                                        int type);
/* PEM type */
__owur int SSL_CTX_use_certificate_chain_file(SSL_CTX *ctx, const char *file);
__owur int SSL_use_certificate_chain_file(SSL *ssl, const char *file);
__owur STACK_OF(X509_NAME) *SSL_load_client_CA_file(const char *file);
__owur STACK_OF(X509_NAME)
*SSL_load_client_CA_file_ex(const char *file, OSSL_LIB_CTX *libctx,
                            const char *propq);
__owur int SSL_add_file_cert_subjects_to_stack(STACK_OF(X509_NAME) *stackCAs,
                                               const char *file);
int SSL_add_dir_cert_subjects_to_stack(STACK_OF(X509_NAME) *stackCAs,
                                       const char *dir);
int SSL_add_store_cert_subjects_to_stack(STACK_OF(X509_NAME) *stackCAs,
                                       const char *uri);

# ifndef OPENSSL_NO_DEPRECATED_1_1_0
#  define SSL_load_error_strings() \
    OPENSSL_init_ssl(OPENSSL_INIT_LOAD_SSL_STRINGS \
                     | OPENSSL_INIT_LOAD_CRYPTO_STRINGS, NULL)
# endif

__owur const char *SSL_state_string(const SSL *s);
__owur const char *SSL_rstate_string(const SSL *s);
__owur const char *SSL_state_string_long(const SSL *s);
__owur const char *SSL_rstate_string_long(const SSL *s);
__owur long SSL_SESSION_get_time(const SSL_SESSION *s);
__owur long SSL_SESSION_set_time(SSL_SESSION *s, long t);
__owur long SSL_SESSION_get_timeout(const SSL_SESSION *s);
__owur long SSL_SESSION_set_timeout(SSL_SESSION *s, long t);
__owur int SSL_SESSION_get_protocol_version(const SSL_SESSION *s);
__owur int SSL_SESSION_set_protocol_version(SSL_SESSION *s, int version);

__owur const char *SSL_SESSION_get0_hostname(const SSL_SESSION *s);
__owur int SSL_SESSION_set1_hostname(SSL_SESSION *s, const char *hostname);
void SSL_SESSION_get0_alpn_selected(const SSL_SESSION *s,
                                    const unsigned char **alpn,
                                    size_t *len);
__owur int SSL_SESSION_set1_alpn_selected(SSL_SESSION *s,
                                          const unsigned char *alpn,
                                          size_t len);
__owur const SSL_CIPHER *SSL_SESSION_get0_cipher(const SSL_SESSION *s);
__owur int SSL_SESSION_set_cipher(SSL_SESSION *s, const SSL_CIPHER *cipher);
__owur int SSL_SESSION_has_ticket(const SSL_SESSION *s);
__owur unsigned long SSL_SESSION_get_ticket_lifetime_hint(const SSL_SESSION *s);
void SSL_SESSION_get0_ticket(const SSL_SESSION *s, const unsigned char **tick,
                             size_t *len);
__owur uint32_t SSL_SESSION_get_max_early_data(const SSL_SESSION *s);
__owur int SSL_SESSION_set_max_early_data(SSL_SESSION *s,
                                          uint32_t max_early_data);
__owur int SSL_copy_session_id(SSL *to, const SSL *from);
__owur X509 *SSL_SESSION_get0_peer(SSL_SESSION *s);
__owur int SSL_SESSION_set1_id_context(SSL_SESSION *s,
                                       const unsigned char *sid_ctx,
                                       unsigned int sid_ctx_len);
__owur int SSL_SESSION_set1_id(SSL_SESSION *s, const unsigned char *sid,
                               unsigned int sid_len);
__owur int SSL_SESSION_is_resumable(const SSL_SESSION *s);

__owur SSL_SESSION *SSL_SESSION_new(void);
__owur SSL_SESSION *SSL_SESSION_dup(const SSL_SESSION *src);
const unsigned char *SSL_SESSION_get_id(const SSL_SESSION *s,
                                        unsigned int *len);
const unsigned char *SSL_SESSION_get0_id_context(const SSL_SESSION *s,
                                                 unsigned int *len);
__owur unsigned int SSL_SESSION_get_compress_id(const SSL_SESSION *s);
# ifndef OPENSSL_NO_STDIO
int SSL_SESSION_print_fp(FILE *fp, const SSL_SESSION *ses);
# endif
int SSL_SESSION_print(BIO *fp, const SSL_SESSION *ses);
int SSL_SESSION_print_keylog(BIO *bp, const SSL_SESSION *x);
int SSL_SESSION_up_ref(SSL_SESSION *ses);
void SSL_SESSION_free(SSL_SESSION *ses);
__owur int i2d_SSL_SESSION(const SSL_SESSION *in, unsigned char **pp);
__owur int SSL_set_session(SSL *to, SSL_SESSION *session);
int SSL_CTX_add_session(SSL_CTX *ctx, SSL_SESSION *session);
int SSL_CTX_remove_session(SSL_CTX *ctx, SSL_SESSION *session);
__owur int SSL_CTX_set_generate_session_id(SSL_CTX *ctx, GEN_SESSION_CB cb);
__owur int SSL_set_generate_session_id(SSL *s, GEN_SESSION_CB cb);
__owur int SSL_has_matching_session_id(const SSL *s,
                                       const unsigned char *id,
                                       unsigned int id_len);
SSL_SESSION *d2i_SSL_SESSION(SSL_SESSION **a, const unsigned char **pp,
                             long length);

# ifdef OPENSSL_X509_H
__owur X509 *SSL_get0_peer_certificate(const SSL *s);
__owur X509 *SSL_get1_peer_certificate(const SSL *s);
/* Deprecated in 3.0.0 */
#  ifndef OPENSSL_NO_DEPRECATED_3_0
#   define SSL_get_peer_certificate SSL_get1_peer_certificate
#  endif
# endif

__owur STACK_OF(X509) *SSL_get_peer_cert_chain(const SSL *s);

__owur int SSL_CTX_get_verify_mode(const SSL_CTX *ctx);
__owur int SSL_CTX_get_verify_depth(const SSL_CTX *ctx);
__owur SSL_verify_cb SSL_CTX_get_verify_callback(const SSL_CTX *ctx);
void SSL_CTX_set_verify(SSL_CTX *ctx, int mode, SSL_verify_cb callback);
void SSL_CTX_set_verify_depth(SSL_CTX *ctx, int depth);
void SSL_CTX_set_cert_verify_callback(SSL_CTX *ctx,
                                      int (*cb) (X509_STORE_CTX *, void *),
                                      void *arg);
void SSL_CTX_set_cert_cb(SSL_CTX *c, int (*cb) (SSL *ssl, void *arg),
                         void *arg);
# ifndef OPENSSL_NO_DEPRECATED_3_0
OSSL_DEPRECATEDIN_3_0
__owur int SSL_CTX_use_RSAPrivateKey(SSL_CTX *ctx, RSA *rsa);
OSSL_DEPRECATEDIN_3_0
__owur int SSL_CTX_use_RSAPrivateKey_ASN1(SSL_CTX *ctx, const unsigned char *d,
                                          long len);
# endif
__owur int SSL_CTX_use_PrivateKey(SSL_CTX *ctx, EVP_PKEY *pkey);
__owur int SSL_CTX_use_PrivateKey_ASN1(int pk, SSL_CTX *ctx,
                                       const unsigned char *d, long len);
__owur int SSL_CTX_use_certificate(SSL_CTX *ctx, X509 *x);
__owur int SSL_CTX_use_certificate_ASN1(SSL_CTX *ctx, int len,
                                        const unsigned char *d);
__owur int SSL_CTX_use_cert_and_key(SSL_CTX *ctx, X509 *x509, EVP_PKEY *privatekey,
                                    STACK_OF(X509) *chain, int override);

void SSL_CTX_set_default_passwd_cb(SSL_CTX *ctx, pem_password_cb *cb);
void SSL_CTX_set_default_passwd_cb_userdata(SSL_CTX *ctx, void *u);
pem_password_cb *SSL_CTX_get_default_passwd_cb(SSL_CTX *ctx);
void *SSL_CTX_get_default_passwd_cb_userdata(SSL_CTX *ctx);
void SSL_set_default_passwd_cb(SSL *s, pem_password_cb *cb);
void SSL_set_default_passwd_cb_userdata(SSL *s, void *u);
pem_password_cb *SSL_get_default_passwd_cb(SSL *s);
void *SSL_get_default_passwd_cb_userdata(SSL *s);

__owur int SSL_CTX_check_private_key(const SSL_CTX *ctx);
__owur int SSL_check_private_key(const SSL *ctx);

__owur int SSL_CTX_set_session_id_context(SSL_CTX *ctx,
                                          const unsigned char *sid_ctx,
                                          unsigned int sid_ctx_len);

SSL *SSL_new(SSL_CTX *ctx);
int SSL_up_ref(SSL *s);
int SSL_is_dtls(const SSL *s);
__owur int SSL_set_session_id_context(SSL *ssl, const unsigned char *sid_ctx,
                                      unsigned int sid_ctx_len);

__owur int SSL_CTX_set_purpose(SSL_CTX *ctx, int purpose);
__owur int SSL_set_purpose(SSL *ssl, int purpose);
__owur int SSL_CTX_set_trust(SSL_CTX *ctx, int trust);
__owur int SSL_set_trust(SSL *ssl, int trust);

__owur int SSL_set1_host(SSL *s, const char *hostname);
__owur int SSL_add1_host(SSL *s, const char *hostname);
__owur const char *SSL_get0_peername(SSL *s);
void SSL_set_hostflags(SSL *s, unsigned int flags);

__owur int SSL_CTX_dane_enable(SSL_CTX *ctx);
__owur int SSL_CTX_dane_mtype_set(SSL_CTX *ctx, const EVP_MD *md,
                                  uint8_t mtype, uint8_t ord);
__owur int SSL_dane_enable(SSL *s, const char *basedomain);
__owur int SSL_dane_tlsa_add(SSL *s, uint8_t usage, uint8_t selector,
                             uint8_t mtype, const unsigned char *data, size_t dlen);
__owur int SSL_get0_dane_authority(SSL *s, X509 **mcert, EVP_PKEY **mspki);
__owur int SSL_get0_dane_tlsa(SSL *s, uint8_t *usage, uint8_t *selector,
                              uint8_t *mtype, const unsigned char **data,
                              size_t *dlen);
/*
 * Bridge opacity barrier between libcrypt and libssl, also needed to support
 * offline testing in test/danetest.c
 */
SSL_DANE *SSL_get0_dane(SSL *ssl);
/*
 * DANE flags
 */
unsigned long SSL_CTX_dane_set_flags(SSL_CTX *ctx, unsigned long flags);
unsigned long SSL_CTX_dane_clear_flags(SSL_CTX *ctx, unsigned long flags);
unsigned long SSL_dane_set_flags(SSL *ssl, unsigned long flags);
unsigned long SSL_dane_clear_flags(SSL *ssl, unsigned long flags);

__owur int SSL_CTX_set1_param(SSL_CTX *ctx, X509_VERIFY_PARAM *vpm);
__owur int SSL_set1_param(SSL *ssl, X509_VERIFY_PARAM *vpm);

__owur X509_VERIFY_PARAM *SSL_CTX_get0_param(SSL_CTX *ctx);
__owur X509_VERIFY_PARAM *SSL_get0_param(SSL *ssl);

# ifndef OPENSSL_NO_SRP
OSSL_DEPRECATEDIN_3_0 int SSL_CTX_set_srp_username(SSL_CTX *ctx, char *name);
OSSL_DEPRECATEDIN_3_0 int SSL_CTX_set_srp_password(SSL_CTX *ctx, char *password);
OSSL_DEPRECATEDIN_3_0 int SSL_CTX_set_srp_strength(SSL_CTX *ctx, int strength);
OSSL_DEPRECATEDIN_3_0
int SSL_CTX_set_srp_client_pwd_callback(SSL_CTX *ctx,
                                        char *(*cb) (SSL *, void *));
OSSL_DEPRECATEDIN_3_0
int SSL_CTX_set_srp_verify_param_callback(SSL_CTX *ctx,
                                          int (*cb) (SSL *, void *));
OSSL_DEPRECATEDIN_3_0
int SSL_CTX_set_srp_username_callback(SSL_CTX *ctx,
                                      int (*cb) (SSL *, int *, void *));
OSSL_DEPRECATEDIN_3_0 int SSL_CTX_set_srp_cb_arg(SSL_CTX *ctx, void *arg);

OSSL_DEPRECATEDIN_3_0
int SSL_set_srp_server_param(SSL *s, const BIGNUM *N, const BIGNUM *g,
                             BIGNUM *sa, BIGNUM *v, char *info);
OSSL_DEPRECATEDIN_3_0
int SSL_set_srp_server_param_pw(SSL *s, const char *user, const char *pass,
                                const char *grp);

OSSL_DEPRECATEDIN_3_0 __owur BIGNUM *SSL_get_srp_g(SSL *s);
OSSL_DEPRECATEDIN_3_0 __owur BIGNUM *SSL_get_srp_N(SSL *s);

OSSL_DEPRECATEDIN_3_0 __owur char *SSL_get_srp_username(SSL *s);
OSSL_DEPRECATEDIN_3_0 __owur char *SSL_get_srp_userinfo(SSL *s);
# endif

/*
 * ClientHello callback and helpers.
 */

# define SSL_CLIENT_HELLO_SUCCESS 1
# define SSL_CLIENT_HELLO_ERROR   0
# define SSL_CLIENT_HELLO_RETRY   (-1)

typedef int (*SSL_client_hello_cb_fn) (SSL *s, int *al, void *arg);
void SSL_CTX_set_client_hello_cb(SSL_CTX *c, SSL_client_hello_cb_fn cb,
                                 void *arg);
int SSL_client_hello_isv2(SSL *s);
unsigned int SSL_client_hello_get0_legacy_version(SSL *s);
size_t SSL_client_hello_get0_random(SSL *s, const unsigned char **out);
size_t SSL_client_hello_get0_session_id(SSL *s, const unsigned char **out);
size_t SSL_client_hello_get0_ciphers(SSL *s, const unsigned char **out);
size_t SSL_client_hello_get0_compression_methods(SSL *s,
                                                 const unsigned char **out);
int SSL_client_hello_get1_extensions_present(SSL *s, int **out, size_t *outlen);
int SSL_client_hello_get0_ext(SSL *s, unsigned int type,
                              const unsigned char **out, size_t *outlen);

void SSL_certs_clear(SSL *s);
void SSL_free(SSL *ssl);
# ifdef OSSL_ASYNC_FD
/*
 * Windows application developer has to include windows.h to use these.
 */
__owur int SSL_waiting_for_async(SSL *s);
__owur int SSL_get_all_async_fds(SSL *s, OSSL_ASYNC_FD *fds, size_t *numfds);
__owur int SSL_get_changed_async_fds(SSL *s, OSSL_ASYNC_FD *addfd,
                                     size_t *numaddfds, OSSL_ASYNC_FD *delfd,
                                     size_t *numdelfds);
__owur int SSL_CTX_set_async_callback(SSL_CTX *ctx, SSL_async_callback_fn callback);
__owur int SSL_CTX_set_async_callback_arg(SSL_CTX *ctx, void *arg);
__owur int SSL_set_async_callback(SSL *s, SSL_async_callback_fn callback);
__owur int SSL_set_async_callback_arg(SSL *s, void *arg);
__owur int SSL_get_async_status(SSL *s, int *status);

# endif
__owur int SSL_accept(SSL *ssl);
__owur int SSL_stateless(SSL *s);
__owur int SSL_connect(SSL *ssl);
__owur int SSL_read(SSL *ssl, void *buf, int num);
__owur int SSL_read_ex(SSL *ssl, void *buf, size_t num, size_t *readbytes);

# define SSL_READ_EARLY_DATA_ERROR   0
# define SSL_READ_EARLY_DATA_SUCCESS 1
# define SSL_READ_EARLY_DATA_FINISH  2

__owur int SSL_read_early_data(SSL *s, void *buf, size_t num,
                               size_t *readbytes);
__owur int SSL_peek(SSL *ssl, void *buf, int num);
__owur int SSL_peek_ex(SSL *ssl, void *buf, size_t num, size_t *readbytes);
__owur ossl_ssize_t SSL_sendfile(SSL *s, int fd, off_t offset, size_t size,
                                 int flags);
__owur int SSL_write(SSL *ssl, const void *buf, int num);
__owur int SSL_write_ex(SSL *s, const void *buf, size_t num, size_t *written);
__owur int SSL_write_early_data(SSL *s, const void *buf, size_t num,
                                size_t *written);
long SSL_ctrl(SSL *ssl, int cmd, long larg, void *parg);
long SSL_callback_ctrl(SSL *, int, void (*)(void));
long SSL_CTX_ctrl(SSL_CTX *ctx, int cmd, long larg, void *parg);
long SSL_CTX_callback_ctrl(SSL_CTX *, int, void (*)(void));

# define SSL_EARLY_DATA_NOT_SENT    0
# define SSL_EARLY_DATA_REJECTED    1
# define SSL_EARLY_DATA_ACCEPTED    2

__owur int SSL_get_early_data_status(const SSL *s);

__owur int SSL_get_error(const SSL *s, int ret_code);
__owur const char *SSL_get_version(const SSL *s);

/* This sets the 'default' SSL version that SSL_new() will create */
# ifndef OPENSSL_NO_DEPRECATED_3_0
OSSL_DEPRECATEDIN_3_0
__owur int SSL_CTX_set_ssl_version(SSL_CTX *ctx, const SSL_METHOD *meth);
# endif

# ifndef OPENSSL_NO_SSL3_METHOD
#  ifndef OPENSSL_NO_DEPRECATED_1_1_0
OSSL_DEPRECATEDIN_1_1_0 __owur const SSL_METHOD *SSLv3_method(void); /* SSLv3 */
OSSL_DEPRECATEDIN_1_1_0 __owur const SSL_METHOD *SSLv3_server_method(void);
OSSL_DEPRECATEDIN_1_1_0 __owur const SSL_METHOD *SSLv3_client_method(void);
#  endif
# endif

#define SSLv23_method           TLS_method
#define SSLv23_server_method    TLS_server_method
#define SSLv23_client_method    TLS_client_method

/* Negotiate highest available SSL/TLS version */
__owur const SSL_METHOD *TLS_method(void);
__owur const SSL_METHOD *TLS_server_method(void);
__owur const SSL_METHOD *TLS_client_method(void);

# ifndef OPENSSL_NO_TLS1_METHOD
#  ifndef OPENSSL_NO_DEPRECATED_1_1_0
OSSL_DEPRECATEDIN_1_1_0 __owur const SSL_METHOD *TLSv1_method(void); /* TLSv1.0 */
OSSL_DEPRECATEDIN_1_1_0 __owur const SSL_METHOD *TLSv1_server_method(void);
OSSL_DEPRECATEDIN_1_1_0 __owur const SSL_METHOD *TLSv1_client_method(void);
#  endif
# endif

# ifndef OPENSSL_NO_TLS1_1_METHOD
#  ifndef OPENSSL_NO_DEPRECATED_1_1_0
OSSL_DEPRECATEDIN_1_1_0 __owur const SSL_METHOD *TLSv1_1_method(void); /* TLSv1.1 */
OSSL_DEPRECATEDIN_1_1_0 __owur const SSL_METHOD *TLSv1_1_server_method(void);
OSSL_DEPRECATEDIN_1_1_0 __owur const SSL_METHOD *TLSv1_1_client_method(void);
#  endif
# endif

# ifndef OPENSSL_NO_TLS1_2_METHOD
#  ifndef OPENSSL_NO_DEPRECATED_1_1_0
OSSL_DEPRECATEDIN_1_1_0 __owur const SSL_METHOD *TLSv1_2_method(void); /* TLSv1.2 */
OSSL_DEPRECATEDIN_1_1_0 __owur const SSL_METHOD *TLSv1_2_server_method(void);
OSSL_DEPRECATEDIN_1_1_0 __owur const SSL_METHOD *TLSv1_2_client_method(void);
#  endif
# endif

# ifndef OPENSSL_NO_DTLS1_METHOD
#  ifndef OPENSSL_NO_DEPRECATED_1_1_0
OSSL_DEPRECATEDIN_1_1_0 __owur const SSL_METHOD *DTLSv1_method(void); /* DTLSv1.0 */
OSSL_DEPRECATEDIN_1_1_0 __owur const SSL_METHOD *DTLSv1_server_method(void);
OSSL_DEPRECATEDIN_1_1_0 __owur const SSL_METHOD *DTLSv1_client_method(void);
#  endif
# endif

# ifndef OPENSSL_NO_DTLS1_2_METHOD
/* DTLSv1.2 */
#  ifndef OPENSSL_NO_DEPRECATED_1_1_0
OSSL_DEPRECATEDIN_1_1_0 __owur const SSL_METHOD *DTLSv1_2_method(void);
OSSL_DEPRECATEDIN_1_1_0 __owur const SSL_METHOD *DTLSv1_2_server_method(void);
OSSL_DEPRECATEDIN_1_1_0 __owur const SSL_METHOD *DTLSv1_2_client_method(void);
#  endif
# endif

__owur const SSL_METHOD *DTLS_method(void); /* DTLS 1.0 and 1.2 */
__owur const SSL_METHOD *DTLS_server_method(void); /* DTLS 1.0 and 1.2 */
__owur const SSL_METHOD *DTLS_client_method(void); /* DTLS 1.0 and 1.2 */

__owur size_t DTLS_get_data_mtu(const SSL *s);

__owur STACK_OF(SSL_CIPHER) *SSL_get_ciphers(const SSL *s);
__owur STACK_OF(SSL_CIPHER) *SSL_CTX_get_ciphers(const SSL_CTX *ctx);
__owur STACK_OF(SSL_CIPHER) *SSL_get_client_ciphers(const SSL *s);
__owur STACK_OF(SSL_CIPHER) *SSL_get1_supported_ciphers(SSL *s);

__owur int SSL_do_handshake(SSL *s);
int SSL_key_update(SSL *s, int updatetype);
int SSL_get_key_update_type(const SSL *s);
int SSL_renegotiate(SSL *s);
int SSL_renegotiate_abbreviated(SSL *s);
__owur int SSL_renegotiate_pending(const SSL *s);
int SSL_new_session_ticket(SSL *s);
int SSL_shutdown(SSL *s);
__owur int SSL_verify_client_post_handshake(SSL *s);
void SSL_CTX_set_post_handshake_auth(SSL_CTX *ctx, int val);
void SSL_set_post_handshake_auth(SSL *s, int val);

__owur const SSL_METHOD *SSL_CTX_get_ssl_method(const SSL_CTX *ctx);
__owur const SSL_METHOD *SSL_get_ssl_method(const SSL *s);
__owur int SSL_set_ssl_method(SSL *s, const SSL_METHOD *method);
__owur const char *SSL_alert_type_string_long(int value);
__owur const char *SSL_alert_type_string(int value);
__owur const char *SSL_alert_desc_string_long(int value);
__owur const char *SSL_alert_desc_string(int value);

void SSL_set0_CA_list(SSL *s, STACK_OF(X509_NAME) *name_list);
void SSL_CTX_set0_CA_list(SSL_CTX *ctx, STACK_OF(X509_NAME) *name_list);
__owur const STACK_OF(X509_NAME) *SSL_get0_CA_list(const SSL *s);
__owur const STACK_OF(X509_NAME) *SSL_CTX_get0_CA_list(const SSL_CTX *ctx);
__owur int SSL_add1_to_CA_list(SSL *ssl, const X509 *x);
__owur int SSL_CTX_add1_to_CA_list(SSL_CTX *ctx, const X509 *x);
__owur const STACK_OF(X509_NAME) *SSL_get0_peer_CA_list(const SSL *s);

void SSL_set_client_CA_list(SSL *s, STACK_OF(X509_NAME) *name_list);
void SSL_CTX_set_client_CA_list(SSL_CTX *ctx, STACK_OF(X509_NAME) *name_list);
__owur STACK_OF(X509_NAME) *SSL_get_client_CA_list(const SSL *s);
__owur STACK_OF(X509_NAME) *SSL_CTX_get_client_CA_list(const SSL_CTX *s);
__owur int SSL_add_client_CA(SSL *ssl, X509 *x);
__owur int SSL_CTX_add_client_CA(SSL_CTX *ctx, X509 *x);

void SSL_set_connect_state(SSL *s);
void SSL_set_accept_state(SSL *s);

__owur long SSL_get_default_timeout(const SSL *s);

# ifndef OPENSSL_NO_DEPRECATED_1_1_0
#  define SSL_library_init() OPENSSL_init_ssl(0, NULL)
# endif

__owur char *SSL_CIPHER_description(const SSL_CIPHER *, char *buf, int size);
__owur STACK_OF(X509_NAME) *SSL_dup_CA_list(const STACK_OF(X509_NAME) *sk);

__owur SSL *SSL_dup(SSL *ssl);

__owur X509 *SSL_get_certificate(const SSL *ssl);
/*
 * EVP_PKEY
 */
struct evp_pkey_st *SSL_get_privatekey(const SSL *ssl);

__owur X509 *SSL_CTX_get0_certificate(const SSL_CTX *ctx);
__owur EVP_PKEY *SSL_CTX_get0_privatekey(const SSL_CTX *ctx);

void SSL_CTX_set_quiet_shutdown(SSL_CTX *ctx, int mode);
__owur int SSL_CTX_get_quiet_shutdown(const SSL_CTX *ctx);
void SSL_set_quiet_shutdown(SSL *ssl, int mode);
__owur int SSL_get_quiet_shutdown(const SSL *ssl);
void SSL_set_shutdown(SSL *ssl, int mode);
__owur int SSL_get_shutdown(const SSL *ssl);
__owur int SSL_version(const SSL *ssl);
__owur int SSL_client_version(const SSL *s);
__owur int SSL_CTX_set_default_verify_paths(SSL_CTX *ctx);
__owur int SSL_CTX_set_default_verify_dir(SSL_CTX *ctx);
__owur int SSL_CTX_set_default_verify_file(SSL_CTX *ctx);
__owur int SSL_CTX_set_default_verify_store(SSL_CTX *ctx);
__owur int SSL_CTX_load_verify_file(SSL_CTX *ctx, const char *CAfile);
__owur int SSL_CTX_load_verify_dir(SSL_CTX *ctx, const char *CApath);
__owur int SSL_CTX_load_verify_store(SSL_CTX *ctx, const char *CAstore);
__owur int SSL_CTX_load_verify_locations(SSL_CTX *ctx,
                                                        const char *CAfile,
                                                        const char *CApath);
# define SSL_get0_session SSL_get_session/* just peek at pointer */
__owur SSL_SESSION *SSL_get_session(const SSL *ssl);
__owur SSL_SESSION *SSL_get1_session(SSL *ssl); /* obtain a reference count */
__owur SSL_CTX *SSL_get_SSL_CTX(const SSL *ssl);
SSL_CTX *SSL_set_SSL_CTX(SSL *ssl, SSL_CTX *ctx);
void SSL_set_info_callback(SSL *ssl,
                           void (*cb) (const SSL *ssl, int type, int val));
void (*SSL_get_info_callback(const SSL *ssl)) (const SSL *ssl, int type,
                                               int val);
__owur OSSL_HANDSHAKE_STATE SSL_get_state(const SSL *ssl);

void SSL_set_verify_result(SSL *ssl, long v);
__owur long SSL_get_verify_result(const SSL *ssl);
__owur STACK_OF(X509) *SSL_get0_verified_chain(const SSL *s);

__owur size_t SSL_get_client_random(const SSL *ssl, unsigned char *out,
                                    size_t outlen);
__owur size_t SSL_get_server_random(const SSL *ssl, unsigned char *out,
                                    size_t outlen);
__owur size_t SSL_SESSION_get_master_key(const SSL_SESSION *sess,
                                         unsigned char *out, size_t outlen);
__owur int SSL_SESSION_set1_master_key(SSL_SESSION *sess,
                                       const unsigned char *in, size_t len);
uint8_t SSL_SESSION_get_max_fragment_length(const SSL_SESSION *sess);

#define SSL_get_ex_new_index(l, p, newf, dupf, freef) \
    CRYPTO_get_ex_new_index(CRYPTO_EX_INDEX_SSL, l, p, newf, dupf, freef)
__owur int SSL_set_ex_data(SSL *ssl, int idx, void *data);
void *SSL_get_ex_data(const SSL *ssl, int idx);
#define SSL_SESSION_get_ex_new_index(l, p, newf, dupf, freef) \
    CRYPTO_get_ex_new_index(CRYPTO_EX_INDEX_SSL_SESSION, l, p, newf, dupf, freef)
__owur int SSL_SESSION_set_ex_data(SSL_SESSION *ss, int idx, void *data);
void *SSL_SESSION_get_ex_data(const SSL_SESSION *ss, int idx);
#define SSL_CTX_get_ex_new_index(l, p, newf, dupf, freef) \
    CRYPTO_get_ex_new_index(CRYPTO_EX_INDEX_SSL_CTX, l, p, newf, dupf, freef)
__owur int SSL_CTX_set_ex_data(SSL_CTX *ssl, int idx, void *data);
void *SSL_CTX_get_ex_data(const SSL_CTX *ssl, int idx);

__owur int SSL_get_ex_data_X509_STORE_CTX_idx(void);

# define SSL_CTX_sess_set_cache_size(ctx,t) \
        SSL_CTX_ctrl(ctx,SSL_CTRL_SET_SESS_CACHE_SIZE,t,NULL)
# define SSL_CTX_sess_get_cache_size(ctx) \
        SSL_CTX_ctrl(ctx,SSL_CTRL_GET_SESS_CACHE_SIZE,0,NULL)
# define SSL_CTX_set_session_cache_mode(ctx,m) \
        SSL_CTX_ctrl(ctx,SSL_CTRL_SET_SESS_CACHE_MODE,m,NULL)
# define SSL_CTX_get_session_cache_mode(ctx) \
        SSL_CTX_ctrl(ctx,SSL_CTRL_GET_SESS_CACHE_MODE,0,NULL)

# define SSL_CTX_get_default_read_ahead(ctx) SSL_CTX_get_read_ahead(ctx)
# define SSL_CTX_set_default_read_ahead(ctx,m) SSL_CTX_set_read_ahead(ctx,m)
# define SSL_CTX_get_read_ahead(ctx) \
        SSL_CTX_ctrl(ctx,SSL_CTRL_GET_READ_AHEAD,0,NULL)
# define SSL_CTX_set_read_ahead(ctx,m) \
        SSL_CTX_ctrl(ctx,SSL_CTRL_SET_READ_AHEAD,m,NULL)
# define SSL_CTX_get_max_cert_list(ctx) \
        SSL_CTX_ctrl(ctx,SSL_CTRL_GET_MAX_CERT_LIST,0,NULL)
# define SSL_CTX_set_max_cert_list(ctx,m) \
        SSL_CTX_ctrl(ctx,SSL_CTRL_SET_MAX_CERT_LIST,m,NULL)
# define SSL_get_max_cert_list(ssl) \
        SSL_ctrl(ssl,SSL_CTRL_GET_MAX_CERT_LIST,0,NULL)
# define SSL_set_max_cert_list(ssl,m) \
        SSL_ctrl(ssl,SSL_CTRL_SET_MAX_CERT_LIST,m,NULL)

# define SSL_CTX_set_max_send_fragment(ctx,m) \
        SSL_CTX_ctrl(ctx,SSL_CTRL_SET_MAX_SEND_FRAGMENT,m,NULL)
# define SSL_set_max_send_fragment(ssl,m) \
        SSL_ctrl(ssl,SSL_CTRL_SET_MAX_SEND_FRAGMENT,m,NULL)
# define SSL_CTX_set_split_send_fragment(ctx,m) \
        SSL_CTX_ctrl(ctx,SSL_CTRL_SET_SPLIT_SEND_FRAGMENT,m,NULL)
# define SSL_set_split_send_fragment(ssl,m) \
        SSL_ctrl(ssl,SSL_CTRL_SET_SPLIT_SEND_FRAGMENT,m,NULL)
# define SSL_CTX_set_max_pipelines(ctx,m) \
        SSL_CTX_ctrl(ctx,SSL_CTRL_SET_MAX_PIPELINES,m,NULL)
# define SSL_set_max_pipelines(ssl,m) \
        SSL_ctrl(ssl,SSL_CTRL_SET_MAX_PIPELINES,m,NULL)

void SSL_CTX_set_default_read_buffer_len(SSL_CTX *ctx, size_t len);
void SSL_set_default_read_buffer_len(SSL *s, size_t len);

# ifndef OPENSSL_NO_DH
#  ifndef OPENSSL_NO_DEPRECATED_3_0
/* NB: the |keylength| is only applicable when is_export is true */
OSSL_DEPRECATEDIN_3_0
void SSL_CTX_set_tmp_dh_callback(SSL_CTX *ctx,
                                 DH *(*dh) (SSL *ssl, int is_export,
                                            int keylength));
OSSL_DEPRECATEDIN_3_0
void SSL_set_tmp_dh_callback(SSL *ssl,
                             DH *(*dh) (SSL *ssl, int is_export,
                                        int keylength));
#  endif
# endif

__owur const COMP_METHOD *SSL_get_current_compression(const SSL *s);
__owur const COMP_METHOD *SSL_get_current_expansion(const SSL *s);
__owur const char *SSL_COMP_get_name(const COMP_METHOD *comp);
__owur const char *SSL_COMP_get0_name(const SSL_COMP *comp);
__owur int SSL_COMP_get_id(const SSL_COMP *comp);
STACK_OF(SSL_COMP) *SSL_COMP_get_compression_methods(void);
__owur STACK_OF(SSL_COMP) *SSL_COMP_set0_compression_methods(STACK_OF(SSL_COMP)
                                                             *meths);
# ifndef OPENSSL_NO_DEPRECATED_1_1_0
#  define SSL_COMP_free_compression_methods() while(0) continue
# endif
__owur int SSL_COMP_add_compression_method(int id, COMP_METHOD *cm);

const SSL_CIPHER *SSL_CIPHER_find(SSL *ssl, const unsigned char *ptr);
int SSL_CIPHER_get_cipher_nid(const SSL_CIPHER *c);
int SSL_CIPHER_get_digest_nid(const SSL_CIPHER *c);
int SSL_bytes_to_cipher_list(SSL *s, const unsigned char *bytes, size_t len,
                             int isv2format, STACK_OF(SSL_CIPHER) **sk,
                             STACK_OF(SSL_CIPHER) **scsvs);

/* TLS extensions functions */
__owur int SSL_set_session_ticket_ext(SSL *s, void *ext_data, int ext_len);

__owur int SSL_set_session_ticket_ext_cb(SSL *s,
                                         tls_session_ticket_ext_cb_fn cb,
                                         void *arg);

/* Pre-shared secret session resumption functions */
__owur int SSL_set_session_secret_cb(SSL *s,
                                     tls_session_secret_cb_fn session_secret_cb,
                                     void *arg);

void SSL_CTX_set_not_resumable_session_callback(SSL_CTX *ctx,
                                                int (*cb) (SSL *ssl,
                                                           int
                                                           is_forward_secure));

void SSL_set_not_resumable_session_callback(SSL *ssl,
                                            int (*cb) (SSL *ssl,
                                                       int is_forward_secure));

void SSL_CTX_set_record_padding_callback(SSL_CTX *ctx,
                                         size_t (*cb) (SSL *ssl, int type,
                                                       size_t len, void *arg));
void SSL_CTX_set_record_padding_callback_arg(SSL_CTX *ctx, void *arg);
void *SSL_CTX_get_record_padding_callback_arg(const SSL_CTX *ctx);
int SSL_CTX_set_block_padding(SSL_CTX *ctx, size_t block_size);

int SSL_set_record_padding_callback(SSL *ssl,
                                    size_t (*cb) (SSL *ssl, int type,
                                                  size_t len, void *arg));
void SSL_set_record_padding_callback_arg(SSL *ssl, void *arg);
void *SSL_get_record_padding_callback_arg(const SSL *ssl);
int SSL_set_block_padding(SSL *ssl, size_t block_size);

int SSL_set_num_tickets(SSL *s, size_t num_tickets);
size_t SSL_get_num_tickets(const SSL *s);
int SSL_CTX_set_num_tickets(SSL_CTX *ctx, size_t num_tickets);
size_t SSL_CTX_get_num_tickets(const SSL_CTX *ctx);

# ifndef OPENSSL_NO_DEPRECATED_1_1_0
#  define SSL_cache_hit(s) SSL_session_reused(s)
# endif

__owur int SSL_session_reused(const SSL *s);
__owur int SSL_is_server(const SSL *s);

__owur __owur SSL_CONF_CTX *SSL_CONF_CTX_new(void);
int SSL_CONF_CTX_finish(SSL_CONF_CTX *cctx);
void SSL_CONF_CTX_free(SSL_CONF_CTX *cctx);
unsigned int SSL_CONF_CTX_set_flags(SSL_CONF_CTX *cctx, unsigned int flags);
__owur unsigned int SSL_CONF_CTX_clear_flags(SSL_CONF_CTX *cctx,
                                             unsigned int flags);
__owur int SSL_CONF_CTX_set1_prefix(SSL_CONF_CTX *cctx, const char *pre);

void SSL_CONF_CTX_set_ssl(SSL_CONF_CTX *cctx, SSL *ssl);
void SSL_CONF_CTX_set_ssl_ctx(SSL_CONF_CTX *cctx, SSL_CTX *ctx);

__owur int SSL_CONF_cmd(SSL_CONF_CTX *cctx, const char *cmd, const char *value);
__owur int SSL_CONF_cmd_argv(SSL_CONF_CTX *cctx, int *pargc, char ***pargv);
__owur int SSL_CONF_cmd_value_type(SSL_CONF_CTX *cctx, const char *cmd);

void SSL_add_ssl_module(void);
int SSL_config(SSL *s, const char *name);
int SSL_CTX_config(SSL_CTX *ctx, const char *name);

# ifndef OPENSSL_NO_SSL_TRACE
void SSL_trace(int write_p, int version, int content_type,
               const void *buf, size_t len, SSL *ssl, void *arg);
# endif

# ifndef OPENSSL_NO_SOCK
int DTLSv1_listen(SSL *s, BIO_ADDR *client);
# endif

# ifndef OPENSSL_NO_CT

/*
 * A callback for verifying that the received SCTs are sufficient.
 * Expected to return 1 if they are sufficient, otherwise 0.
 * May return a negative integer if an error occurs.
 * A connection should be aborted if the SCTs are deemed insufficient.
 */
typedef int (*ssl_ct_validation_cb)(const CT_POLICY_EVAL_CTX *ctx,
                                    const STACK_OF(SCT) *scts, void *arg);

/*
 * Sets a |callback| that is invoked upon receipt of ServerHelloDone to validate
 * the received SCTs.
 * If the callback returns a non-positive result, the connection is terminated.
 * Call this function before beginning a handshake.
 * If a NULL |callback| is provided, SCT validation is disabled.
 * |arg| is arbitrary userdata that will be passed to the callback whenever it
 * is invoked. Ownership of |arg| remains with the caller.
 *
 * NOTE: A side-effect of setting a CT callback is that an OCSP stapled response
 *       will be requested.
 */
int SSL_set_ct_validation_callback(SSL *s, ssl_ct_validation_cb callback,
                                   void *arg);
int SSL_CTX_set_ct_validation_callback(SSL_CTX *ctx,
                                       ssl_ct_validation_cb callback,
                                       void *arg);
#define SSL_disable_ct(s) \
        ((void) SSL_set_validation_callback((s), NULL, NULL))
#define SSL_CTX_disable_ct(ctx) \
        ((void) SSL_CTX_set_validation_callback((ctx), NULL, NULL))

/*
 * The validation type enumerates the available behaviours of the built-in SSL
 * CT validation callback selected via SSL_enable_ct() and SSL_CTX_enable_ct().
 * The underlying callback is a static function in libssl.
 */
enum {
    SSL_CT_VALIDATION_PERMISSIVE = 0,
    SSL_CT_VALIDATION_STRICT
};

/*
 * Enable CT by setting up a callback that implements one of the built-in
 * validation variants.  The SSL_CT_VALIDATION_PERMISSIVE variant always
 * continues the handshake, the application can make appropriate decisions at
 * handshake completion.  The SSL_CT_VALIDATION_STRICT variant requires at
 * least one valid SCT, or else handshake termination will be requested.  The
 * handshake may continue anyway if SSL_VERIFY_NONE is in effect.
 */
int SSL_enable_ct(SSL *s, int validation_mode);
int SSL_CTX_enable_ct(SSL_CTX *ctx, int validation_mode);

/*
 * Report whether a non-NULL callback is enabled.
 */
int SSL_ct_is_enabled(const SSL *s);
int SSL_CTX_ct_is_enabled(const SSL_CTX *ctx);

/* Gets the SCTs received from a connection */
const STACK_OF(SCT) *SSL_get0_peer_scts(SSL *s);

/*
 * Loads the CT log list from the default location.
 * If a CTLOG_STORE has previously been set using SSL_CTX_set_ctlog_store,
 * the log information loaded from this file will be appended to the
 * CTLOG_STORE.
 * Returns 1 on success, 0 otherwise.
 */
int SSL_CTX_set_default_ctlog_list_file(SSL_CTX *ctx);

/*
 * Loads the CT log list from the specified file path.
 * If a CTLOG_STORE has previously been set using SSL_CTX_set_ctlog_store,
 * the log information loaded from this file will be appended to the
 * CTLOG_STORE.
 * Returns 1 on success, 0 otherwise.
 */
int SSL_CTX_set_ctlog_list_file(SSL_CTX *ctx, const char *path);

/*
 * Sets the CT log list used by all SSL connections created from this SSL_CTX.
 * Ownership of the CTLOG_STORE is transferred to the SSL_CTX.
 */
void SSL_CTX_set0_ctlog_store(SSL_CTX *ctx, CTLOG_STORE *logs);

/*
 * Gets the CT log list used by all SSL connections created from this SSL_CTX.
 * This will be NULL unless one of the following functions has been called:
 * - SSL_CTX_set_default_ctlog_list_file
 * - SSL_CTX_set_ctlog_list_file
 * - SSL_CTX_set_ctlog_store
 */
const CTLOG_STORE *SSL_CTX_get0_ctlog_store(const SSL_CTX *ctx);

# endif /* OPENSSL_NO_CT */

/* What the "other" parameter contains in security callback */
/* Mask for type */
# define SSL_SECOP_OTHER_TYPE    0xffff0000
# define SSL_SECOP_OTHER_NONE    0
# define SSL_SECOP_OTHER_CIPHER  (1 << 16)
# define SSL_SECOP_OTHER_CURVE   (2 << 16)
# define SSL_SECOP_OTHER_DH      (3 << 16)
# define SSL_SECOP_OTHER_PKEY    (4 << 16)
# define SSL_SECOP_OTHER_SIGALG  (5 << 16)
# define SSL_SECOP_OTHER_CERT    (6 << 16)

/* Indicated operation refers to peer key or certificate */
# define SSL_SECOP_PEER          0x1000

/* Values for "op" parameter in security callback */

/* Called to filter ciphers */
/* Ciphers client supports */
# define SSL_SECOP_CIPHER_SUPPORTED      (1 | SSL_SECOP_OTHER_CIPHER)
/* Cipher shared by client/server */
# define SSL_SECOP_CIPHER_SHARED         (2 | SSL_SECOP_OTHER_CIPHER)
/* Sanity check of cipher server selects */
# define SSL_SECOP_CIPHER_CHECK          (3 | SSL_SECOP_OTHER_CIPHER)
/* Curves supported by client */
# define SSL_SECOP_CURVE_SUPPORTED       (4 | SSL_SECOP_OTHER_CURVE)
/* Curves shared by client/server */
# define SSL_SECOP_CURVE_SHARED          (5 | SSL_SECOP_OTHER_CURVE)
/* Sanity check of curve server selects */
# define SSL_SECOP_CURVE_CHECK           (6 | SSL_SECOP_OTHER_CURVE)
/* Temporary DH key */
# define SSL_SECOP_TMP_DH                (7 | SSL_SECOP_OTHER_PKEY)
/* SSL/TLS version */
# define SSL_SECOP_VERSION               (9 | SSL_SECOP_OTHER_NONE)
/* Session tickets */
# define SSL_SECOP_TICKET                (10 | SSL_SECOP_OTHER_NONE)
/* Supported signature algorithms sent to peer */
# define SSL_SECOP_SIGALG_SUPPORTED      (11 | SSL_SECOP_OTHER_SIGALG)
/* Shared signature algorithm */
# define SSL_SECOP_SIGALG_SHARED         (12 | SSL_SECOP_OTHER_SIGALG)
/* Sanity check signature algorithm allowed */
# define SSL_SECOP_SIGALG_CHECK          (13 | SSL_SECOP_OTHER_SIGALG)
/* Used to get mask of supported public key signature algorithms */
# define SSL_SECOP_SIGALG_MASK           (14 | SSL_SECOP_OTHER_SIGALG)
/* Use to see if compression is allowed */
# define SSL_SECOP_COMPRESSION           (15 | SSL_SECOP_OTHER_NONE)
/* EE key in certificate */
# define SSL_SECOP_EE_KEY                (16 | SSL_SECOP_OTHER_CERT)
/* CA key in certificate */
# define SSL_SECOP_CA_KEY                (17 | SSL_SECOP_OTHER_CERT)
/* CA digest algorithm in certificate */
# define SSL_SECOP_CA_MD                 (18 | SSL_SECOP_OTHER_CERT)
/* Peer EE key in certificate */
# define SSL_SECOP_PEER_EE_KEY           (SSL_SECOP_EE_KEY | SSL_SECOP_PEER)
/* Peer CA key in certificate */
# define SSL_SECOP_PEER_CA_KEY           (SSL_SECOP_CA_KEY | SSL_SECOP_PEER)
/* Peer CA digest algorithm in certificate */
# define SSL_SECOP_PEER_CA_MD            (SSL_SECOP_CA_MD | SSL_SECOP_PEER)

void SSL_set_security_level(SSL *s, int level);
__owur int SSL_get_security_level(const SSL *s);
void SSL_set_security_callback(SSL *s,
                               int (*cb) (const SSL *s, const SSL_CTX *ctx,
                                          int op, int bits, int nid,
                                          void *other, void *ex));
int (*SSL_get_security_callback(const SSL *s)) (const SSL *s,
                                                const SSL_CTX *ctx, int op,
                                                int bits, int nid, void *other,
                                                void *ex);
void SSL_set0_security_ex_data(SSL *s, void *ex);
__owur void *SSL_get0_security_ex_data(const SSL *s);

void SSL_CTX_set_security_level(SSL_CTX *ctx, int level);
__owur int SSL_CTX_get_security_level(const SSL_CTX *ctx);
void SSL_CTX_set_security_callback(SSL_CTX *ctx,
                                   int (*cb) (const SSL *s, const SSL_CTX *ctx,
                                              int op, int bits, int nid,
                                              void *other, void *ex));
int (*SSL_CTX_get_security_callback(const SSL_CTX *ctx)) (const SSL *s,
                                                          const SSL_CTX *ctx,
                                                          int op, int bits,
                                                          int nid,
                                                          void *other,
                                                          void *ex);
void SSL_CTX_set0_security_ex_data(SSL_CTX *ctx, void *ex);
__owur void *SSL_CTX_get0_security_ex_data(const SSL_CTX *ctx);

/* OPENSSL_INIT flag 0x010000 reserved for internal use */
# define OPENSSL_INIT_NO_LOAD_SSL_STRINGS    0x00100000L
# define OPENSSL_INIT_LOAD_SSL_STRINGS       0x00200000L

# define OPENSSL_INIT_SSL_DEFAULT \
        (OPENSSL_INIT_LOAD_SSL_STRINGS | OPENSSL_INIT_LOAD_CRYPTO_STRINGS)

int OPENSSL_init_ssl(uint64_t opts, const OPENSSL_INIT_SETTINGS *settings);

# ifndef OPENSSL_NO_UNIT_TEST
__owur const struct openssl_ssl_test_functions *SSL_test_functions(void);
# endif

__owur int SSL_free_buffers(SSL *ssl);
__owur int SSL_alloc_buffers(SSL *ssl);

/* Status codes passed to the decrypt session ticket callback. Some of these
 * are for internal use only and are never passed to the callback. */
typedef int SSL_TICKET_STATUS;

/* Support for ticket appdata */
/* fatal error, malloc failure */
# define SSL_TICKET_FATAL_ERR_MALLOC 0
/* fatal error, either from parsing or decrypting the ticket */
# define SSL_TICKET_FATAL_ERR_OTHER  1
/* No ticket present */
# define SSL_TICKET_NONE             2
/* Empty ticket present */
# define SSL_TICKET_EMPTY            3
/* the ticket couldn't be decrypted */
# define SSL_TICKET_NO_DECRYPT       4
/* a ticket was successfully decrypted */
# define SSL_TICKET_SUCCESS          5
/* same as above but the ticket needs to be renewed */
# define SSL_TICKET_SUCCESS_RENEW    6

/* Return codes for the decrypt session ticket callback */
typedef int SSL_TICKET_RETURN;

/* An error occurred */
#define SSL_TICKET_RETURN_ABORT             0
/* Do not use the ticket, do not send a renewed ticket to the client */
#define SSL_TICKET_RETURN_IGNORE            1
/* Do not use the ticket, send a renewed ticket to the client */
#define SSL_TICKET_RETURN_IGNORE_RENEW      2
/* Use the ticket, do not send a renewed ticket to the client */
#define SSL_TICKET_RETURN_USE               3
/* Use the ticket, send a renewed ticket to the client */
#define SSL_TICKET_RETURN_USE_RENEW         4

typedef int (*SSL_CTX_generate_session_ticket_fn)(SSL *s, void *arg);
typedef SSL_TICKET_RETURN (*SSL_CTX_decrypt_session_ticket_fn)(SSL *s, SSL_SESSION *ss,
                                                               const unsigned char *keyname,
                                                               size_t keyname_length,
                                                               SSL_TICKET_STATUS status,
                                                               void *arg);
int SSL_CTX_set_session_ticket_cb(SSL_CTX *ctx,
                                  SSL_CTX_generate_session_ticket_fn gen_cb,
                                  SSL_CTX_decrypt_session_ticket_fn dec_cb,
                                  void *arg);
int SSL_SESSION_set1_ticket_appdata(SSL_SESSION *ss, const void *data, size_t len);
int SSL_SESSION_get0_ticket_appdata(SSL_SESSION *ss, void **data, size_t *len);

typedef unsigned int (*DTLS_timer_cb)(SSL *s, unsigned int timer_us);

void DTLS_set_timer_cb(SSL *s, DTLS_timer_cb cb);


typedef int (*SSL_allow_early_data_cb_fn)(SSL *s, void *arg);
void SSL_CTX_set_allow_early_data_cb(SSL_CTX *ctx,
                                     SSL_allow_early_data_cb_fn cb,
                                     void *arg);
void SSL_set_allow_early_data_cb(SSL *s,
                                 SSL_allow_early_data_cb_fn cb,
                                 void *arg);

/* store the default cipher strings inside the library */
const char *OSSL_default_cipher_list(void);
const char *OSSL_default_ciphersuites(void);

# ifdef  __cplusplus
}
# endif
#endif<|MERGE_RESOLUTION|>--- conflicted
+++ resolved
@@ -325,7 +325,6 @@
 /* Allow initial connection to servers that don't support RI */
 # define SSL_OP_LEGACY_SERVER_CONNECT                    0x00000004U
 
-<<<<<<< HEAD
 #ifndef OPENSSL_NO_ECH
 /* TODO: Find space for real values */
 /* we'll take two values for ECH greasing */
@@ -339,10 +338,8 @@
 #define SSL_OP_ECH_TRIALDECRYPT                         0x00000020U
 #endif
 
-=======
 /* Enable support for Kernel TLS */
 # define SSL_OP_ENABLE_KTLS                              0x00000008U
->>>>>>> 90ec07b4
 
 # define SSL_OP_TLSEXT_PADDING                           0x00000010U
 # define SSL_OP_SAFARI_ECDHE_ECDSA_BUG                   0x00000040U
