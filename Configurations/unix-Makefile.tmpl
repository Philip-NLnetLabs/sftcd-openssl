##
## Makefile for OpenSSL
##
## {- join("\n## ", @autowarntext) -}
{-
     use OpenSSL::Util;

     our $makedep_scheme = $config{makedep_scheme};
     our $makedepcmd = platform->makedepcmd();

     sub windowsdll { $config{target} =~ /^(?:Cygwin|mingw)/ }

     # Shared AIX support is special. We put libcrypto[64].so.ver into
     # libcrypto.a and use libcrypto_a.a as static one.
     sub sharedaix  { !$disabled{shared} && $config{target} =~ /^aix/ }

     our $sover_dirname = platform->shlib_version_as_filename();

     # This makes sure things get built in the order they need
     # to. You're welcome.
     sub dependmagic {
         my $target = shift;

         return "$target: build_generated\n\t\$(MAKE) depend && \$(MAKE) _$target\n_$target";
     }

     our $COLUMNS = $ENV{COLUMNS};
     if ($COLUMNS =~ /^\d+$/) {
         $COLUMNS = int($COLUMNS) - 2; # 2 to leave space for ending ' \'
     } else {
         $COLUMNS = 76;
     }

     sub fill_lines {
         my $item_sep = shift;                  # string
         my $line_length = shift;               # number of chars

         my @result = ();
         my $resultpos = 0;

         foreach (@_) {
             my $fill_line = $result[$resultpos] // '';
             my $newline =
                 ($fill_line eq '' ? '' : $fill_line . $item_sep) . $_;

             if (length($newline) > $line_length) {
                 # If this is a single item and the intended result line
                 # is empty, we put it there anyway
                 if ($fill_line eq '') {
                     $result[$resultpos++] = $newline;
                 } else {
                     $result[++$resultpos] = $_;
                 }
             } else {
                 $result[$resultpos] = $newline;
             }
         }
         return @result;
     }
     '';
-}
PLATFORM={- $config{target} -}
OPTIONS={- $config{options} -}
CONFIGURE_ARGS=({- join(", ",quotify_l(@{$config{perlargv}})) -})
SRCDIR={- $config{sourcedir} -}
BLDDIR={- $config{builddir} -}
FIPSKEY={- $config{FIPSKEY} -}

VERSION={- "$config{full_version}" -}
VERSION_NUMBER={- "$config{version}" -}
MAJOR={- $config{major} -}
MINOR={- $config{minor} -}
SHLIB_VERSION_NUMBER={- $config{shlib_version} -}
SHLIB_TARGET={- $target{shared_target} -}

LIBS={- join(" \\\n" . ' ' x 5,
             fill_lines(" ", $COLUMNS - 5,
                        map { platform->staticlib($_) // () }
                        @{$unified_info{libraries}})) -}
SHLIBS={- join(" \\\n" . ' ' x 7,
               fill_lines(" ", $COLUMNS - 7,
                          map { platform->sharedlib($_) // () }
                          @{$unified_info{libraries}})) -}
SHLIB_INFO={- join(" \\\n" . ' ' x 11,
                   fill_lines(" ", $COLUMNS - 11,
                          map { my $x = platform->sharedlib($_);
                                my $y = platform->sharedlib_simple($_) // '';
                                my $z = platform->sharedlib_import($_) // '';
                                $x ? "\"$x;$y;$z\"" : () }
                          @{$unified_info{libraries}})) -}
MODULES={- join(" \\\n" . ' ' x 8,
                fill_lines(" ", $COLUMNS - 8,
                           map { platform->dso($_) }
                           # Drop all modules that are dependencies, they will
                           # be processed through their dependents
                           grep { my $x = $_;
                                  !grep { grep { $_ eq $x } @$_ }
                                        values %{$unified_info{depends}} }
                           @{$unified_info{modules}})) -}
FIPSMODULE={- # We do some extra checking here, as there should be only one
              use File::Basename;
              our @fipsmodules =
                  grep { !$unified_info{attributes}->{modules}->{$_}->{noinst}
                         && $unified_info{attributes}->{modules}->{$_}->{fips} }
                  @{$unified_info{modules}};
              die "More that one FIPS module" if scalar @fipsmodules > 1;
              join(" ", map { platform->dso($_) } @fipsmodules) -}
FIPSMODULENAME={- die "More that one FIPS module" if scalar @fipsmodules > 1;
                  join(" ", map { basename(platform->dso($_)) } @fipsmodules) -}

PROGRAMS={- join(" \\\n" . ' ' x 9,
                 fill_lines(" ", $COLUMNS - 9,
                            map { platform->bin($_) }
                            @{$unified_info{programs}})) -}
SCRIPTS={- join(" \\\n" . ' ' x 8,
                fill_lines(" ", $COLUMNS - 8, @{$unified_info{scripts}})) -}
{- output_off() if $disabled{makedepend}; "" -}
DEPS={- join(" \\\n" . ' ' x 5,
             fill_lines(" ", $COLUMNS - 5,
                        map { platform->isobj($_) ? platform->dep($_) : () }
                        grep { $unified_info{sources}->{$_}->[0] =~ /\.c$/ }
                        keys %{$unified_info{sources}})); -}
{- output_on() if $disabled{makedepend}; "" -}
GENERATED_MANDATORY={- join(" \\\n" . ' ' x 20,
                            fill_lines(" ", $COLUMNS - 20,
                                       @{$unified_info{depends}->{""}})) -}
GENERATED_PODS={- # common0.tmpl provides @generated
                  join(" \\\n" . ' ' x 15,
                       fill_lines(" ", $COLUMNS - 15,
                                  map { my $x = $_;
                                        (
                                          grep {
                                                 $unified_info{attributes}->{depends}
                                                 ->{$x}->{$_}->{pod} // 0
                                               }
                                              keys %{$unified_info{attributes}->{depends}->{$x}}
                                        ) ? $x : ();
                                      }
                                      @generated)) -}
GENERATED={- # common0.tmpl provides @generated
             join(" \\\n" . ' ' x 5,
                  fill_lines(" ", $COLUMNS - 5,
                             map { platform->convertext($_) } @generated )) -}

INSTALL_LIBS={-
        join(" \\\n" . ' ' x 13,
             fill_lines(" ", $COLUMNS - 13,
                        map { platform->staticlib($_) // () }
                        grep { !$unified_info{attributes}->{libraries}->{$_}->{noinst} }
                        @{$unified_info{libraries}}))
-}
INSTALL_SHLIBS={-
        join(" \\\n" . ' ' x 15,
             fill_lines(" ", $COLUMNS - 15,
                        map { platform->sharedlib($_) // () }
                        grep { !$unified_info{attributes}->{libraries}->{$_}->{noinst} }
                        @{$unified_info{libraries}}))
-}
INSTALL_SHLIB_INFO={-
        join(" \\\n" . ' ' x 19,
             fill_lines(" ", $COLUMNS - 19,
                        map { my $x = platform->sharedlib($_);
                              my $y = platform->sharedlib_simple($_) // '';
                              my $z = platform->sharedlib_import($_) // '';
                              $x ? "\"$x;$y;$z\"" : () }
                        grep { !$unified_info{attributes}->{libraries}->{$_}->{noinst} }
                        @{$unified_info{libraries}}))
-}
INSTALL_ENGINES={-
        join(" \\\n" . ' ' x 16,
             fill_lines(" ", $COLUMNS - 16,
                        map { platform->dso($_) }
                        grep { !$unified_info{attributes}->{modules}->{$_}->{noinst}
                               && $unified_info{attributes}->{modules}->{$_}->{engine} }
                        @{$unified_info{modules}}))
-}
INSTALL_MODULES={-
        join(" \\\n" . ' ' x 16,
             fill_lines(" ", $COLUMNS - 16,
                        map { platform->dso($_) }
                        grep { !$unified_info{attributes}->{modules}->{$_}->{noinst}
                               && !$unified_info{attributes}->{modules}->{$_}->{engine}
                               && !$unified_info{attributes}->{modules}->{$_}->{fips} }
                        @{$unified_info{modules}}))
-}
INSTALL_FIPSMODULE={-
        join(" \\\n" . ' ' x 16,
             fill_lines(" ", $COLUMNS - 16,
                        map { platform->dso($_) }
                        grep { !$unified_info{attributes}->{modules}->{$_}->{noinst}
                               && $unified_info{attributes}->{modules}->{$_}->{fips} }
                        @{$unified_info{modules}}))
-}
INSTALL_FIPSMODULECONF=providers/fipsmodule.cnf
INSTALL_PROGRAMS={-
        join(" \\\n" . ' ' x 16,
             fill_lines(" ", $COLUMNS - 16, map { platform->bin($_) }
                        grep { !$unified_info{attributes}->{programs}->{$_}->{noinst} }
                        @{$unified_info{programs}}))
-}
BIN_SCRIPTS={-
        join(" \\\n" . ' ' x 12,
             fill_lines(" ", $COLUMNS - 12,
                        map { my $x = $unified_info{attributes}->{scripts}->{$_}->{linkname};
                              $x ? "$_:$x" : $_ }
                        grep { !$unified_info{attributes}->{scripts}->{$_}->{noinst}
                               && !$unified_info{attributes}->{scripts}->{$_}->{misc} }
                        @{$unified_info{scripts}}))
-}
MISC_SCRIPTS={-
        join(" \\\n" . ' ' x 13,
             fill_lines(" ", $COLUMNS - 13,
                        map { my $x = $unified_info{attributes}->{scripts}->{$_}->{linkname};
                              $x ? "$_:$x" : $_ }
                        grep { !$unified_info{attributes}->{scripts}->{$_}->{noinst}
                               && $unified_info{attributes}->{scripts}->{$_}->{misc} }
                        @{$unified_info{scripts}}))
-}
IMAGEDOCS1={-
        join(" \\\n" . ' ' x 10,
             fill_lines(" ", $COLUMNS - 10,
                        @{$unified_info{imagedocs}->{man1}})) -}
IMAGEDOCS3={-
        join(" \\\n" . ' ' x 10,
             fill_lines(" ", $COLUMNS - 10,
                        @{$unified_info{imagedocs}->{man3}})) -}
IMAGEDOCS5={-
        join(" \\\n" . ' ' x 10,
             fill_lines(" ", $COLUMNS - 10,
                        @{$unified_info{imagedocs}->{man5}})) -}
IMAGEDOCS7={-
        join(" \\\n" . ' ' x 10,
             fill_lines(" ", $COLUMNS - 10,
                        @{$unified_info{imagedocs}->{man7}})) -}
HTMLDOCS1={-
        join(" \\\n" . ' ' x 10,
             fill_lines(" ", $COLUMNS - 10,
                        @{$unified_info{htmldocs}->{man1}})) -}
HTMLDOCS3={-
        join(" \\\n" . ' ' x 10,
             fill_lines(" ", $COLUMNS - 10,
                        @{$unified_info{htmldocs}->{man3}})) -}
HTMLDOCS5={-
        join(" \\\n" . ' ' x 10,
             fill_lines(" ", $COLUMNS - 10,
                        @{$unified_info{htmldocs}->{man5}})) -}
HTMLDOCS7={-
        join(" \\\n" . ' ' x 10,
             fill_lines(" ", $COLUMNS - 10,
                        @{$unified_info{htmldocs}->{man7}})) -}
MANDOCS1={-
        join(" \\\n" . ' ' x 9,
             fill_lines(" ", $COLUMNS - 9,
                        @{$unified_info{mandocs}->{man1}})) -}
MANDOCS3={-
        join(" \\\n" . ' ' x 9,
             fill_lines(" ", $COLUMNS - 9,
                        @{$unified_info{mandocs}->{man3}})) -}
MANDOCS5={-
        join(" \\\n" . ' ' x 9,
             fill_lines(" ", $COLUMNS - 9,
                        @{$unified_info{mandocs}->{man5}})) -}
MANDOCS7={-
        join(" \\\n" . ' ' x 9,
             fill_lines(" ", $COLUMNS - 9,
                        @{$unified_info{mandocs}->{man7}})) -}

APPS_OPENSSL="{- use File::Spec::Functions;
                 catfile("apps","openssl") -}"

# DESTDIR is for package builders so that they can configure for, say,
# /usr/ and yet have everything installed to /tmp/somedir/usr/.
# Normally it is left empty.
DESTDIR=

# Do not edit these manually. Use Configure with --prefix or --openssldir
# to change this!  Short explanation in the top comment in Configure
INSTALLTOP={- # $prefix is used in the OPENSSLDIR perl snippet
	      #
	      our $prefix = $config{prefix} || "/usr/local";
              $prefix -}
OPENSSLDIR={- #
	      # The logic here is that if no --openssldir was given,
	      # OPENSSLDIR will get the value from $prefix plus "/ssl".
	      # If --openssldir was given and the value is an absolute
	      # path, OPENSSLDIR will get its value without change.
	      # If the value from --openssldir is a relative path,
	      # OPENSSLDIR will get $prefix with the --openssldir
	      # value appended as a subdirectory.
	      #
              use File::Spec::Functions;
              our $openssldir =
                  $config{openssldir} ?
                      (file_name_is_absolute($config{openssldir}) ?
                           $config{openssldir}
                           : catdir($prefix, $config{openssldir}))
                      : catdir($prefix, "ssl");
              $openssldir -}
LIBDIR={- our $libdir = $config{libdir};
          unless ($libdir) {
              $libdir = "lib$target{multilib}";
          }
          file_name_is_absolute($libdir) ? "" : $libdir -}
# $(libdir) is chosen to be compatible with the GNU coding standards
libdir={- file_name_is_absolute($libdir)
          ? $libdir : '$(INSTALLTOP)/$(LIBDIR)' -}
ENGINESDIR=$(libdir)/engines-{- $sover_dirname -}
MODULESDIR=$(libdir)/ossl-modules

# Convenience variable for those who want to set the rpath in shared
# libraries and applications
LIBRPATH=$(libdir)

MANDIR=$(INSTALLTOP)/share/man
DOCDIR=$(INSTALLTOP)/share/doc/$(BASENAME)
HTMLDIR=$(DOCDIR)/html

# MANSUFFIX is for the benefit of anyone who may want to have a suffix
# appended after the manpage file section number.  "ssl" is popular,
# resulting in files such as config.5ssl rather than config.5.
MANSUFFIX=ossl
HTMLSUFFIX=html

# For "optional" echo messages, to get "real" silence
ECHO = echo

##### User defined commands and flags ################################

# We let the C compiler driver to take care of .s files. This is done in
# order to be excused from maintaining a separate set of architecture
# dependent assembler flags. E.g. if you throw -mcpu=ultrasparc at SPARC
# gcc, then the driver will automatically translate it to -xarch=v8plus
# and pass it down to assembler.  In any case, we do not define AS or
# ASFLAGS for this reason.

CROSS_COMPILE={- $config{CROSS_COMPILE} -}
CC=$(CROSS_COMPILE){- $config{CC} -}
CXX={- $config{CXX} ? "\$(CROSS_COMPILE)$config{CXX}" : '' -}
CPPFLAGS={- our $cppflags1 = join(" ",
                                  (map { "-D".$_} @{$config{CPPDEFINES}}),
                                  (map { "-I".$_} @{$config{CPPINCLUDES}}),
                                  @{$config{CPPFLAGS}}) -}
CFLAGS={- join(' ', @{$config{CFLAGS}}) -}
CXXFLAGS={- join(' ', @{$config{CXXFLAGS}}) -}
LDFLAGS= {- join(' ', @{$config{LDFLAGS}}) -}
EX_LIBS= {- join(' ', @{$config{LDLIBS}}) -}

MAKEDEPEND={- $config{makedepcmd} -}

PERL={- $config{PERL} -}

AR=$(CROSS_COMPILE){- $config{AR} -}
ARFLAGS= {- join(' ', @{$config{ARFLAGS}}) -}
RANLIB={- $config{RANLIB} ? "\$(CROSS_COMPILE)$config{RANLIB}" : "true"; -}
RC= $(CROSS_COMPILE){- $config{RC} -}
RCFLAGS={- join(' ', @{$config{RCFLAGS}}) -} {- $target{shared_rcflag} -}

RM= rm -f
RMDIR= rmdir
TAR= {- $target{TAR} || "tar" -}
TARFLAGS= {- $target{TARFLAGS} -}

BASENAME=       openssl
NAME=           $(BASENAME)-$(VERSION)
# Relative to $(SRCDIR)
TARFILE=        ../$(NAME).tar

##### Project flags ##################################################

# Variables starting with CNF_ are common variables for all product types

CNF_CPPFLAGS={- our $cppflags2 =
                    join(' ', $target{cppflags} || (),
                              (map { "-D".$_} @{$target{defines}},
                                              @{$config{defines}}),
                              (map { "-I".$_} @{$target{includes}},
                                              @{$config{includes}}),
                              @{$config{cppflags}}) -}
CNF_CFLAGS={- join(' ', $target{cflags} || (),
                        @{$config{cflags}}) -}
CNF_CXXFLAGS={- join(' ', $target{cxxflags} || (),
                          @{$config{cxxflags}}) -}
CNF_LDFLAGS={- join(' ', $target{lflags} || (),
                         @{$config{lflags}}) -}
CNF_EX_LIBS={- join(' ', $target{ex_libs} || (),
                         @{$config{ex_libs}}) -}

# Variables starting with LIB_ are used to build library object files
# and shared libraries.
# Variables starting with DSO_ are used to build DSOs and their object files.
# Variables starting with BIN_ are used to build programs and their object
# files.

LIB_CPPFLAGS={- our $lib_cppflags =
                join(' ', $target{lib_cppflags} || (),
                          $target{shared_cppflag} || (),
                          (map { '-D'.$_ }
                               @{$target{lib_defines} || ()},
                               @{$target{shared_defines} || ()},
                               @{$config{lib_defines} || ()},
                               @{$config{shared_defines} || ()}),
                          (map { '-I'.quotify1($_) }
                               @{$target{lib_includes}},
                               @{$target{shared_includes}},
                               @{$config{lib_includes}},
                               @{$config{shared_includes}}),
                          @{$config{lib_cppflags}},
                          @{$config{shared_cppflag}});
                join(' ', $lib_cppflags,
                          (map { '-D'.$_ }
                               'OPENSSLDIR="\"$(OPENSSLDIR)\""',
                               'ENGINESDIR="\"$(ENGINESDIR)\""',
                               'MODULESDIR="\"$(MODULESDIR)\""'),
                          '$(CNF_CPPFLAGS)', '$(CPPFLAGS)') -}
LIB_CFLAGS={- join(' ', $target{lib_cflags} || (),
                        $target{shared_cflag} || (),
                        @{$config{lib_cflags}},
                        @{$config{shared_cflag}},
                        '$(CNF_CFLAGS)', '$(CFLAGS)') -}
LIB_CXXFLAGS={- join(' ', $target{lib_cxxflags} || (),
                          $target{shared_cxxflag} || (),
                          @{$config{lib_cxxflags}},
                          @{$config{shared_cxxflag}},
                          '$(CNF_CXXFLAGS)', '$(CXXFLAGS)') -}
LIB_LDFLAGS={- join(' ', $target{shared_ldflag} || (),
                         $config{shared_ldflag} || (),
                         '$(CNF_LDFLAGS)', '$(LDFLAGS)') -}
LIB_EX_LIBS=$(CNF_EX_LIBS) $(EX_LIBS)
DSO_CPPFLAGS={- join(' ', $target{dso_cppflags} || (),
                          $target{module_cppflags} || (),
                          (map { '-D'.$_ }
                               @{$target{dso_defines}},
                               @{$target{module_defines}},
                               @{$config{dso_defines} || ()},
                               @{$config{module_defines} || ()}),
                          (map { '-I'.quotify1($_) }
                               @{$target{dso_includes}},
                               @{$target{module_includes}},
                               @{$config{dso_includes}},
                               @{$config{module_includes}}),
                          @{$config{dso_cppflags}},
                          @{$config{module_cppflags}},
                          '$(CNF_CPPFLAGS)', '$(CPPFLAGS)') -}
DSO_CFLAGS={- join(' ', $target{dso_cflags} || (),
                        $target{module_cflags} || (),
                        @{$config{dso_cflags}},
                        @{$config{module_cflags}},
                        '$(CNF_CFLAGS)', '$(CFLAGS)') -}
DSO_CXXFLAGS={- join(' ', $target{dso_cxxflags} || (),
                          $target{module_cxxflags} || (),
                          @{$config{dso_cxxflags}},
                          @{$config{module_cxxflag}},
                          '$(CNF_CXXFLAGS)', '$(CXXFLAGS)') -}
DSO_LDFLAGS={- join(' ', $target{dso_ldflags} || (),
                         $target{module_ldflags} || (),
                         @{$config{dso_ldflags}},
                         @{$config{module_ldflags}},
                         '$(CNF_LDFLAGS)', '$(LDFLAGS)') -}
DSO_EX_LIBS=$(CNF_EX_LIBS) $(EX_LIBS)
BIN_CPPFLAGS={- join(' ', $target{bin_cppflags} || (),
                          (map { '-D'.$_ } @{$config{bin_defines} || ()}),
                          @{$config{bin_cppflags}},
                          '$(CNF_CPPFLAGS)', '$(CPPFLAGS)') -}
BIN_CFLAGS={- join(' ', $target{bin_cflags} || (),
                        @{$config{bin_cflags}},
                        '$(CNF_CFLAGS)', '$(CFLAGS)') -}
BIN_CXXFLAGS={- join(' ', $target{bin_cxxflags} || (),
                          @{$config{bin_cxxflags}},
                          '$(CNF_CXXFLAGS)', '$(CXXFLAGS)') -}
BIN_LDFLAGS={- join(' ', $target{bin_lflags} || (),
                         @{$config{bin_lflags}},
                         '$(CNF_LDFLAGS)', '$(LDFLAGS)') -}
BIN_EX_LIBS=$(CNF_EX_LIBS) $(EX_LIBS)

# CPPFLAGS_Q is used for one thing only: to build up buildinf.h
CPPFLAGS_Q={- $cppflags1 =~ s|([\\"])|\\$1|g;
              $cppflags2 =~ s|([\\"])|\\$1|g;
              $lib_cppflags =~ s|([\\"])|\\$1|g;
              join(' ', $lib_cppflags || (), $cppflags2 || (),
                        $cppflags1 || ()) -}

PERLASM_SCHEME= {- $target{perlasm_scheme} -}

# For x86 assembler: Set PROCESSOR to 386 if you want to support
# the 80386.
PROCESSOR= {- $config{processor} -}

# We want error [and other] messages in English. Trouble is that make(1)
# doesn't pass macros down as environment variables unless there already
# was corresponding variable originally set. In other words we can only
# reassign environment variables, but not set new ones, not in portable
# manner that is. That's why we reassign several, just to be sure...
LC_ALL=C
LC_MESSAGES=C
LANG=C

# The main targets ###################################################

{- dependmagic('build_sw'); -}: build_libs_nodep build_modules_nodep build_programs_nodep link-utils
{- dependmagic('build_libs'); -}: build_libs_nodep
{- dependmagic('build_modules'); -}: build_modules_nodep
{- dependmagic('build_programs'); -}: build_programs_nodep

build_generated_pods: $(GENERATED_PODS)
build_docs: build_man_docs build_html_docs
build_man_docs: $(MANDOCS1) $(MANDOCS3) $(MANDOCS5) $(MANDOCS7)
build_html_docs: $(HTMLDOCS1) $(HTMLDOCS3) $(HTMLDOCS5) $(HTMLDOCS7)

build_generated: $(GENERATED_MANDATORY)
build_libs_nodep: libcrypto.pc libssl.pc openssl.pc
build_modules_nodep: $(MODULES)
build_programs_nodep: $(PROGRAMS) $(SCRIPTS)

# Kept around for backward compatibility
build_apps build_tests: build_programs

# Convenience target to prebuild all generated files, not just the mandatory
# ones
build_all_generated: $(GENERATED_MANDATORY) $(GENERATED) build_docs
	@ : {- output_off() if $disabled{makedepend}; "" -}
	@echo "Warning: consider configuring with no-makedepend, because if"
	@echo "         target system doesn't have $(PERL),"
	@echo "         then make will fail..."
	@ : {- output_on() if $disabled{makedepend}; "" -}

all: build_sw build_docs

test: tests
{- dependmagic('tests'); -}: build_programs_nodep build_modules_nodep link-utils run_tests
run_tests:
	@ : {- output_off() if $disabled{tests}; "" -}
	( SRCTOP=$(SRCDIR) \
	  BLDTOP=$(BLDDIR) \
	  PERL="$(PERL)" \
	  FIPSKEY="$(FIPSKEY)" \
	  EXE_EXT={- platform->binext() -} \
	  $(PERL) $(SRCDIR)/test/run_tests.pl $(TESTS) )
	@ : {- if ($disabled{tests}) { output_on(); } else { output_off(); } "" -}
	@echo "Tests are not supported with your chosen Configure options"
	@ : {- output_on() if !$disabled{tests}; "" -}

list-tests:
	@ : {- output_off() if $disabled{tests}; "" -}
	$(MAKE) run_tests TESTS=list
	@ : {- if ($disabled{tests}) { output_on(); } else { output_off(); } "" -}
	@echo "Tests are not supported with your chosen Configure options"
	@ : {- output_on() if !$disabled{tests}; "" -}

install: install_sw install_ssldirs install_docs {- $disabled{fips} ? "" : "install_fips" -}

uninstall: uninstall_docs uninstall_sw {- $disabled{fips} ? "" : "uninstall_fips" -}

libclean:
	@set -e; for s in $(SHLIB_INFO); do \
		if [ "$$s" = ";" ]; then continue; fi; \
		s1=`echo "$$s" | cut -f1 -d";"`; \
		s2=`echo "$$s" | cut -f2 -d";"`; \
		s3=`echo "$$s" | cut -f3 -d";"`; \
		$(ECHO) $(RM) $$s1; {- output_off() unless windowsdll(); "" -}\
		$(RM) apps/$$s1; \
		$(RM) test/$$s1; \
		$(RM) fuzz/$$s1; {- output_on() unless windowsdll(); "" -}\
		$(RM) $$s1; \
		if [ "$$s2" != "" ]; then \
			$(ECHO) $(RM) $$s2; \
			$(RM) $$s2; \
		fi; \
		if [ "$$s3" != "" ]; then \
			$(ECHO) $(RM) $$s3; \
			$(RM) $$s3; \
		fi; \
	done
	$(RM) $(LIBS)
	$(RM) *{- platform->defext() -}

clean: libclean
	$(RM) $(HTMLDOCS1)
	$(RM) $(HTMLDOCS3)
	$(RM) $(HTMLDOCS5)
	$(RM) $(HTMLDOCS7)
	$(RM) $(MANDOCS1)
	$(RM) $(MANDOCS3)
	$(RM) $(MANDOCS5)
	$(RM) $(MANDOCS7)
	$(RM) $(PROGRAMS) $(TESTPROGS) $(MODULES) $(FIPSMODULE) $(SCRIPTS)
	$(RM) $(GENERATED_MANDATORY) $(GENERATED)
	-find . -name '*{- platform->depext() -}' \! -name '.*' \! -type d -exec $(RM) {} \;
	-find . -name '*{- platform->objext() -}' \! -name '.*' \! -type d -exec $(RM) {} \;
	$(RM) core
	$(RM) tags TAGS doc-nits md-nits
	$(RM) -r test/test-runs
	$(RM) providers/fips*.new
	$(RM) openssl.pc libcrypto.pc libssl.pc
	-find . -type l \! -name '.*' -exec $(RM) {} \;

distclean: clean
	$(RM) include/openssl/configuration.h
	$(RM) configdata.pm
	$(RM) Makefile

# We check if any depfile is newer than Makefile and decide to
# concatenate only if that is true.
depend: Makefile
	@: {- output_off() if $disabled{makedepend}; "" -}
	@$(PERL) $(SRCDIR)/util/add-depends.pl "{- $makedep_scheme -}"
	@: {- output_on() if $disabled{makedepend}; "" -}

# Install helper targets #############################################

install_sw: install_dev install_engines install_modules install_runtime

uninstall_sw: uninstall_runtime uninstall_modules uninstall_engines uninstall_dev

install_docs: install_man_docs install_html_docs

uninstall_docs: uninstall_man_docs uninstall_html_docs
	$(RM) -r $(DESTDIR)$(DOCDIR)

{- output_off() if $disabled{fips}; "" -}
install_fips: build_sw $(INSTALL_FIPSMODULECONF)
	@[ -n "$(INSTALLTOP)" ] || (echo INSTALLTOP should not be empty; exit 1)
	@$(PERL) $(SRCDIR)/util/mkdir-p.pl $(DESTDIR)$(MODULESDIR)
	@$(PERL) $(SRCDIR)/util/mkdir-p.pl $(DESTDIR)$(OPENSSLDIR)
	@$(ECHO) "*** Installing FIPS module"
	@$(ECHO) "install $(INSTALL_FIPSMODULE) -> $(DESTDIR)$(MODULESDIR)/$(FIPSMODULENAME)"
	@cp "$(INSTALL_FIPSMODULE)" $(DESTDIR)$(MODULESDIR)/$(FIPSMODULENAME).new
	@chmod 755 $(DESTDIR)$(MODULESDIR)/$(FIPSMODULENAME).new
	@mv -f $(DESTDIR)$(MODULESDIR)/$(FIPSMODULENAME).new \
	       $(DESTDIR)$(MODULESDIR)/$(FIPSMODULENAME)
	@$(ECHO) "*** Installing FIPS module configuration"
	@$(ECHO) "install $(INSTALL_FIPSMODULECONF) -> $(DESTDIR)$(OPENSSLDIR)/fipsmodule.cnf"
	@cp $(INSTALL_FIPSMODULECONF) $(DESTDIR)$(OPENSSLDIR)/fipsmodule.cnf

uninstall_fips:
	@$(ECHO) "*** Uninstalling FIPS module configuration"
	$(RM) $(DESTDIR)$(OPENSSLDIR)/fipsmodule.cnf
	@$(ECHO) "*** Uninstalling FIPS module"
	$(RM) $(DESTDIR)$(MODULESDIR)/$(FIPSMODULENAME)
{- if ($disabled{fips}) { output_on(); } else { output_off(); } "" -}
install_fips:
	@$(ECHO) "The 'install_fips' target requires the 'enable-fips' option"

uninstall_fips:
	@$(ECHO) "The 'uninstall_fips' target requires the 'enable-fips' option"
{- output_on() if !$disabled{fips}; "" -}


install_ssldirs:
	@$(PERL) $(SRCDIR)/util/mkdir-p.pl $(DESTDIR)$(OPENSSLDIR)/certs
	@$(PERL) $(SRCDIR)/util/mkdir-p.pl $(DESTDIR)$(OPENSSLDIR)/private
	@$(PERL) $(SRCDIR)/util/mkdir-p.pl $(DESTDIR)$(OPENSSLDIR)/misc
	@set -e; for x in dummy $(MISC_SCRIPTS); do \
		if [ "$$x" = "dummy" ]; then continue; fi; \
		x1=`echo "$$x" | cut -f1 -d:`; \
		x2=`echo "$$x" | cut -f2 -d:`; \
		fn=`basename $$x1`; \
		$(ECHO) "install $$x1 -> $(DESTDIR)$(OPENSSLDIR)/misc/$$fn"; \
		cp $$x1 $(DESTDIR)$(OPENSSLDIR)/misc/$$fn.new; \
		chmod 755 $(DESTDIR)$(OPENSSLDIR)/misc/$$fn.new; \
		mv -f $(DESTDIR)$(OPENSSLDIR)/misc/$$fn.new \
		      $(DESTDIR)$(OPENSSLDIR)/misc/$$fn; \
		if [ "$$x1" != "$$x2" ]; then \
			ln=`basename "$$x2"`; \
			: {- output_off() unless windowsdll(); "" -}; \
			$(ECHO) "copy $(DESTDIR)$(OPENSSLDIR)/misc/$$ln -> $(DESTDIR)$(OPENSSLDIR)/misc/$$fn"; \
			cp $(DESTDIR)$(OPENSSLDIR)/misc/$$fn $(DESTDIR)$(OPENSSLDIR)/misc/$$ln; \
			: {- output_on() unless windowsdll();
			     output_off() if windowsdll(); "" -}; \
			$(ECHO) "link $(DESTDIR)$(OPENSSLDIR)/misc/$$ln -> $(DESTDIR)$(OPENSSLDIR)/misc/$$fn"; \
			ln -sf $$fn $(DESTDIR)$(OPENSSLDIR)/misc/$$ln; \
			: {- output_on() if windowsdll(); "" -}; \
		fi; \
	done
	@$(ECHO) "install $(SRCDIR)/apps/openssl.cnf -> $(DESTDIR)$(OPENSSLDIR)/openssl.cnf.dist"
	@cp $(SRCDIR)/apps/openssl.cnf $(DESTDIR)$(OPENSSLDIR)/openssl.cnf.new
	@chmod 644 $(DESTDIR)$(OPENSSLDIR)/openssl.cnf.new
	@mv -f  $(DESTDIR)$(OPENSSLDIR)/openssl.cnf.new $(DESTDIR)$(OPENSSLDIR)/openssl.cnf.dist
	@if [ ! -f "$(DESTDIR)$(OPENSSLDIR)/openssl.cnf" ]; then \
		$(ECHO) "install $(SRCDIR)/apps/openssl.cnf -> $(DESTDIR)$(OPENSSLDIR)/openssl.cnf"; \
		cp $(SRCDIR)/apps/openssl.cnf $(DESTDIR)$(OPENSSLDIR)/openssl.cnf; \
		chmod 644 $(DESTDIR)$(OPENSSLDIR)/openssl.cnf; \
	fi
	@$(ECHO) "install $(SRCDIR)/apps/ct_log_list.cnf -> $(DESTDIR)$(OPENSSLDIR)/ct_log_list.cnf.dist"
	@cp $(SRCDIR)/apps/ct_log_list.cnf $(DESTDIR)$(OPENSSLDIR)/ct_log_list.cnf.new
	@chmod 644 $(DESTDIR)$(OPENSSLDIR)/ct_log_list.cnf.new
	@mv -f  $(DESTDIR)$(OPENSSLDIR)/ct_log_list.cnf.new $(DESTDIR)$(OPENSSLDIR)/ct_log_list.cnf.dist
	@if [ ! -f "$(DESTDIR)$(OPENSSLDIR)/ct_log_list.cnf" ]; then \
		$(ECHO) "install $(SRCDIR)/apps/ct_log_list.cnf -> $(DESTDIR)$(OPENSSLDIR)/ct_log_list.cnf"; \
		cp $(SRCDIR)/apps/ct_log_list.cnf $(DESTDIR)$(OPENSSLDIR)/ct_log_list.cnf; \
		chmod 644 $(DESTDIR)$(OPENSSLDIR)/ct_log_list.cnf; \
	fi

install_dev: install_runtime_libs
	@[ -n "$(INSTALLTOP)" ] || (echo INSTALLTOP should not be empty; exit 1)
	@$(ECHO) "*** Installing development files"
	@$(PERL) $(SRCDIR)/util/mkdir-p.pl $(DESTDIR)$(INSTALLTOP)/include/openssl
	@ : {- output_off() if $disabled{uplink}; "" -}
	@$(ECHO) "install $(SRCDIR)/ms/applink.c -> $(DESTDIR)$(INSTALLTOP)/include/openssl/applink.c"
	@cp $(SRCDIR)/ms/applink.c $(DESTDIR)$(INSTALLTOP)/include/openssl/applink.c
	@chmod 644 $(DESTDIR)$(INSTALLTOP)/include/openssl/applink.c
	@ : {- output_on() if $disabled{uplink}; "" -}
	@set -e; for i in $(SRCDIR)/include/openssl/*.h \
			  $(BLDDIR)/include/openssl/*.h; do \
		fn=`basename $$i`; \
		$(ECHO) "install $$i -> $(DESTDIR)$(INSTALLTOP)/include/openssl/$$fn"; \
		cp $$i $(DESTDIR)$(INSTALLTOP)/include/openssl/$$fn; \
		chmod 644 $(DESTDIR)$(INSTALLTOP)/include/openssl/$$fn; \
	done
	@$(PERL) $(SRCDIR)/util/mkdir-p.pl $(DESTDIR)$(libdir)
	@set -e; for l in $(INSTALL_LIBS); do \
		fn=`basename $$l`; \
		$(ECHO) "install $$l -> $(DESTDIR)$(libdir)/$$fn"; \
		cp $$l $(DESTDIR)$(libdir)/$$fn.new; \
		$(RANLIB) $(DESTDIR)$(libdir)/$$fn.new; \
		chmod 644 $(DESTDIR)$(libdir)/$$fn.new; \
		mv -f $(DESTDIR)$(libdir)/$$fn.new \
		      $(DESTDIR)$(libdir)/$$fn; \
	done
	@ : {- output_off() if $disabled{shared}; "" -}
	@set -e; for s in $(INSTALL_SHLIB_INFO); do \
		s1=`echo "$$s" | cut -f1 -d";"`; \
		s2=`echo "$$s" | cut -f2 -d";"`; \
		s3=`echo "$$s" | cut -f3 -d";"`; \
		fn1=`basename "$$s1"`; \
		fn2=`basename "$$s2"`; \
		fn3=`basename "$$s3"`; \
		: {- output_off(); output_on() unless windowsdll() or sharedaix(); "" -}; \
		if [ "$$fn2" != "" ]; then \
			$(ECHO) "link $(DESTDIR)$(libdir)/$$fn2 -> $(DESTDIR)$(libdir)/$$fn1"; \
			ln -sf $$fn1 $(DESTDIR)$(libdir)/$$fn2; \
		fi; \
		: {- output_off() unless windowsdll() or sharedaix(); output_on() if windowsdll(); "" -}; \
		if [ "$$fn3" != "" ]; then \
			$(ECHO) "install $$s3 -> $(DESTDIR)$(libdir)/$$fn3"; \
			cp $$s3 $(DESTDIR)$(libdir)/$$fn3.new; \
			chmod 755 $(DESTDIR)$(libdir)/$$fn3.new; \
			mv -f $(DESTDIR)$(libdir)/$$fn3.new \
			      $(DESTDIR)$(libdir)/$$fn3; \
		fi; \
		: {- output_off() if windowsdll(); output_on() if sharedaix(); "" -}; \
		a=$(DESTDIR)$(libdir)/$$fn2; \
		$(ECHO) "install $$s1 -> $$a"; \
		if [ -f $$a ]; then ( trap "rm -rf /tmp/ar.$$$$" INT 0; \
			mkdir /tmp/ar.$$$$; ( cd /tmp/ar.$$$$; \
			cp -f $$a $$a.new; \
			for so in `$(AR) t $$a`; do \
				$(AR) x $$a $$so; \
				chmod u+w $$so; \
				strip -X32_64 -e $$so; \
				$(AR) r $$a.new $$so; \
			done; \
		)); fi; \
		$(AR) r $$a.new $$s1; \
		mv -f $$a.new $$a; \
		: {- output_off() if sharedaix(); output_on(); "" -}; \
	done
	@ : {- output_on() if $disabled{shared}; "" -}
	@$(PERL) $(SRCDIR)/util/mkdir-p.pl $(DESTDIR)$(libdir)/pkgconfig
	@$(ECHO) "install libcrypto.pc -> $(DESTDIR)$(libdir)/pkgconfig/libcrypto.pc"
	@cp libcrypto.pc $(DESTDIR)$(libdir)/pkgconfig
	@chmod 644 $(DESTDIR)$(libdir)/pkgconfig/libcrypto.pc
	@$(ECHO) "install libssl.pc -> $(DESTDIR)$(libdir)/pkgconfig/libssl.pc"
	@cp libssl.pc $(DESTDIR)$(libdir)/pkgconfig
	@chmod 644 $(DESTDIR)$(libdir)/pkgconfig/libssl.pc
	@$(ECHO) "install openssl.pc -> $(DESTDIR)$(libdir)/pkgconfig/openssl.pc"
	@cp openssl.pc $(DESTDIR)$(libdir)/pkgconfig
	@chmod 644 $(DESTDIR)$(libdir)/pkgconfig/openssl.pc

uninstall_dev: uninstall_runtime_libs
	@$(ECHO) "*** Uninstalling development files"
	@ : {- output_off() if $disabled{uplink}; "" -}
	@$(ECHO) "$(RM) $(DESTDIR)$(INSTALLTOP)/include/openssl/applink.c"
	@$(RM) $(DESTDIR)$(INSTALLTOP)/include/openssl/applink.c
	@ : {- output_on() if $disabled{uplink}; "" -}
	@set -e; for i in $(SRCDIR)/include/openssl/*.h \
			  $(BLDDIR)/include/openssl/*.h; do \
		fn=`basename $$i`; \
		$(ECHO) "$(RM) $(DESTDIR)$(INSTALLTOP)/include/openssl/$$fn"; \
		$(RM) $(DESTDIR)$(INSTALLTOP)/include/openssl/$$fn; \
	done
	-$(RMDIR) $(DESTDIR)$(INSTALLTOP)/include/openssl
	-$(RMDIR) $(DESTDIR)$(INSTALLTOP)/include
	@set -e; for l in $(INSTALL_LIBS); do \
		fn=`basename $$l`; \
		$(ECHO) "$(RM) $(DESTDIR)$(libdir)/$$fn"; \
		$(RM) $(DESTDIR)$(libdir)/$$fn; \
	done
	@ : {- output_off() if $disabled{shared}; "" -}
	@set -e; for s in $(INSTALL_SHLIB_INFO); do \
		s1=`echo "$$s" | cut -f1 -d";"`; \
		s2=`echo "$$s" | cut -f2 -d";"`; \
		s3=`echo "$$s" | cut -f3 -d";"`; \
		fn1=`basename "$$s1"`; \
		fn2=`basename "$$s2"`; \
		fn3=`basename "$$s3"`; \
		: {- output_off() if windowsdll(); "" -}; \
		$(ECHO) "$(RM) $(DESTDIR)$(libdir)/$$fn1"; \
		$(RM) $(DESTDIR)$(libdir)/$$fn1; \
		if [ -n "$$fn2" ]; then \
			$(ECHO) "$(RM) $(DESTDIR)$(libdir)/$$fn2"; \
			$(RM) $(DESTDIR)$(libdir)/$$fn2; \
		fi; \
		: {- output_on() if windowsdll(); "" -}{- output_off() unless windowsdll(); "" -}; \
		if [ -n "$$fn3" ]; then \
			$(ECHO) "$(RM) $(DESTDIR)$(libdir)/$$fn3"; \
			$(RM) $(DESTDIR)$(libdir)/$$fn3; \
		fi; \
		: {- output_on() unless windowsdll(); "" -}; \
	done
	@ : {- output_on() if $disabled{shared}; "" -}
	$(RM) $(DESTDIR)$(libdir)/pkgconfig/libcrypto.pc
	$(RM) $(DESTDIR)$(libdir)/pkgconfig/libssl.pc
	$(RM) $(DESTDIR)$(libdir)/pkgconfig/openssl.pc
	-$(RMDIR) $(DESTDIR)$(libdir)/pkgconfig
	-$(RMDIR) $(DESTDIR)$(libdir)

_install_modules_deps: install_runtime_libs build_modules

install_engines: _install_modules_deps
	@[ -n "$(INSTALLTOP)" ] || (echo INSTALLTOP should not be empty; exit 1)
	@$(PERL) $(SRCDIR)/util/mkdir-p.pl $(DESTDIR)$(ENGINESDIR)/
	@$(ECHO) "*** Installing engines"
	@set -e; for e in dummy $(INSTALL_ENGINES); do \
		if [ "$$e" = "dummy" ]; then continue; fi; \
		fn=`basename $$e`; \
		$(ECHO) "install $$e -> $(DESTDIR)$(ENGINESDIR)/$$fn"; \
		cp $$e $(DESTDIR)$(ENGINESDIR)/$$fn.new; \
		chmod 755 $(DESTDIR)$(ENGINESDIR)/$$fn.new; \
		mv -f $(DESTDIR)$(ENGINESDIR)/$$fn.new \
		      $(DESTDIR)$(ENGINESDIR)/$$fn; \
	done

uninstall_engines:
	@$(ECHO) "*** Uninstalling engines"
	@set -e; for e in dummy $(INSTALL_ENGINES); do \
		if [ "$$e" = "dummy" ]; then continue; fi; \
		fn=`basename $$e`; \
		$(ECHO) "$(RM) $(DESTDIR)$(ENGINESDIR)/$$fn"; \
		$(RM) $(DESTDIR)$(ENGINESDIR)/$$fn; \
	done
	-$(RMDIR) $(DESTDIR)$(ENGINESDIR)

install_modules: _install_modules_deps
	@[ -n "$(INSTALLTOP)" ] || (echo INSTALLTOP should not be empty; exit 1)
	@$(PERL) $(SRCDIR)/util/mkdir-p.pl $(DESTDIR)$(MODULESDIR)/
	@$(ECHO) "*** Installing modules"
	@set -e; for e in dummy $(INSTALL_MODULES); do \
		if [ "$$e" = "dummy" ]; then continue; fi; \
		fn=`basename $$e`; \
		$(ECHO) "install $$e -> $(DESTDIR)$(MODULESDIR)/$$fn"; \
		cp $$e $(DESTDIR)$(MODULESDIR)/$$fn.new; \
		chmod 755 $(DESTDIR)$(MODULESDIR)/$$fn.new; \
		mv -f $(DESTDIR)$(MODULESDIR)/$$fn.new \
		      $(DESTDIR)$(MODULESDIR)/$$fn; \
	done

uninstall_modules:
	@$(ECHO) "*** Uninstalling modules"
	@set -e; for e in dummy $(INSTALL_MODULES); do \
		if [ "$$e" = "dummy" ]; then continue; fi; \
		fn=`basename $$e`; \
		$(ECHO) "$(RM) $(DESTDIR)$(MODULESDIR)/$$fn"; \
		$(RM) $(DESTDIR)$(MODULESDIR)/$$fn; \
	done
	-$(RMDIR) $(DESTDIR)$(MODULESDIR)

install_runtime: install_programs

install_runtime_libs: build_libs
	@[ -n "$(INSTALLTOP)" ] || (echo INSTALLTOP should not be empty; exit 1)
	@ : {- output_off() if windowsdll(); "" -}
	@$(PERL) $(SRCDIR)/util/mkdir-p.pl $(DESTDIR)$(libdir)
	@ : {- output_on() if windowsdll(); output_off() unless windowsdll(); "" -}
	@$(PERL) $(SRCDIR)/util/mkdir-p.pl $(DESTDIR)$(INSTALLTOP)/bin
	@ : {- output_on() unless windowsdll(); "" -}
	@$(ECHO) "*** Installing runtime libraries"
	@set -e; for s in dummy $(INSTALL_SHLIBS); do \
		if [ "$$s" = "dummy" ]; then continue; fi; \
		fn=`basename $$s`; \
		: {- output_off() unless windowsdll(); "" -}; \
		$(ECHO) "install $$s -> $(DESTDIR)$(INSTALLTOP)/bin/$$fn"; \
		cp $$s $(DESTDIR)$(INSTALLTOP)/bin/$$fn.new; \
		chmod 755 $(DESTDIR)$(INSTALLTOP)/bin/$$fn.new; \
		mv -f $(DESTDIR)$(INSTALLTOP)/bin/$$fn.new \
		      $(DESTDIR)$(INSTALLTOP)/bin/$$fn; \
		: {- output_on() unless windowsdll(); "" -}{- output_off() if windowsdll(); "" -}; \
		$(ECHO) "install $$s -> $(DESTDIR)$(libdir)/$$fn"; \
		cp $$s $(DESTDIR)$(libdir)/$$fn.new; \
		chmod 755 $(DESTDIR)$(libdir)/$$fn.new; \
		mv -f $(DESTDIR)$(libdir)/$$fn.new \
		      $(DESTDIR)$(libdir)/$$fn; \
		: {- output_on() if windowsdll(); "" -}; \
	done

install_programs: install_runtime_libs build_programs
	@[ -n "$(INSTALLTOP)" ] || (echo INSTALLTOP should not be empty; exit 1)
	@$(PERL) $(SRCDIR)/util/mkdir-p.pl $(DESTDIR)$(INSTALLTOP)/bin
	@$(ECHO) "*** Installing runtime programs"
	@set -e; for x in dummy $(INSTALL_PROGRAMS); do \
		if [ "$$x" = "dummy" ]; then continue; fi; \
		fn=`basename $$x`; \
		$(ECHO) "install $$x -> $(DESTDIR)$(INSTALLTOP)/bin/$$fn"; \
		cp $$x $(DESTDIR)$(INSTALLTOP)/bin/$$fn.new; \
		chmod 755 $(DESTDIR)$(INSTALLTOP)/bin/$$fn.new; \
		mv -f $(DESTDIR)$(INSTALLTOP)/bin/$$fn.new \
		      $(DESTDIR)$(INSTALLTOP)/bin/$$fn; \
	done
	@set -e; for x in dummy $(BIN_SCRIPTS); do \
		if [ "$$x" = "dummy" ]; then continue; fi; \
		fn=`basename $$x`; \
		$(ECHO) "install $$x -> $(DESTDIR)$(INSTALLTOP)/bin/$$fn"; \
		cp $$x $(DESTDIR)$(INSTALLTOP)/bin/$$fn.new; \
		chmod 755 $(DESTDIR)$(INSTALLTOP)/bin/$$fn.new; \
		mv -f $(DESTDIR)$(INSTALLTOP)/bin/$$fn.new \
		      $(DESTDIR)$(INSTALLTOP)/bin/$$fn; \
	done

uninstall_runtime: uninstall_programs uninstall_runtime_libs

uninstall_programs:
	@$(ECHO) "*** Uninstalling runtime programs"
	@set -e; for x in dummy $(INSTALL_PROGRAMS); \
	do  \
		if [ "$$x" = "dummy" ]; then continue; fi; \
		fn=`basename $$x`; \
		$(ECHO) "$(RM) $(DESTDIR)$(INSTALLTOP)/bin/$$fn"; \
		$(RM) $(DESTDIR)$(INSTALLTOP)/bin/$$fn; \
	done;
	@set -e; for x in dummy $(BIN_SCRIPTS); \
	do  \
		if [ "$$x" = "dummy" ]; then continue; fi; \
		fn=`basename $$x`; \
		$(ECHO) "$(RM) $(DESTDIR)$(INSTALLTOP)/bin/$$fn"; \
		$(RM) $(DESTDIR)$(INSTALLTOP)/bin/$$fn; \
	done
	-$(RMDIR) $(DESTDIR)$(INSTALLTOP)/bin

uninstall_runtime_libs:
	@$(ECHO) "*** Uninstalling runtime libraries"
	@ : {- output_off() unless windowsdll(); "" -}
	@set -e; for s in dummy $(INSTALL_SHLIBS); do \
		if [ "$$s" = "dummy" ]; then continue; fi; \
		fn=`basename $$s`; \
		$(ECHO) "$(RM) $(DESTDIR)$(INSTALLTOP)/bin/$$fn"; \
		$(RM) $(DESTDIR)$(INSTALLTOP)/bin/$$fn; \
	done
	@ : {- output_on() unless windowsdll(); "" -}


install_man_docs: build_man_docs
	@[ -n "$(INSTALLTOP)" ] || (echo INSTALLTOP should not be empty; exit 1)
	@$(PERL) $(SRCDIR)/util/mkdir-p.pl $(DESTDIR)$(MANDIR)/man1
	@$(PERL) $(SRCDIR)/util/mkdir-p.pl $(DESTDIR)$(MANDIR)/man3
	@$(PERL) $(SRCDIR)/util/mkdir-p.pl $(DESTDIR)$(MANDIR)/man5
	@$(PERL) $(SRCDIR)/util/mkdir-p.pl $(DESTDIR)$(MANDIR)/man7
	@$(ECHO) "*** Installing manpages"
	@set -e; for x in dummy $(MANDOCS1); do \
		if [ "$$x" = "dummy" ]; then continue; fi; \
		fn=`basename $$x`; \
		$(ECHO) "install $$x -> $(DESTDIR)$(MANDIR)/man1/$${fn}$(MANSUFFIX)"; \
		cp $$x $(DESTDIR)$(MANDIR)/man1/$${fn}$(MANSUFFIX); \
		chmod 644 $(DESTDIR)$(MANDIR)/man1/$${fn}$(MANSUFFIX); \
		$(PERL) $(SRCDIR)/util/write-man-symlinks install $(SRCDIR)/doc/man1 $(BLDDIR)/doc/man1 $${fn}$(MANSUFFIX) $(DESTDIR)$(MANDIR)/man1; \
	done
	@set -e; for x in dummy $(MANDOCS3); do \
		if [ "$$x" = "dummy" ]; then continue; fi; \
		fn=`basename $$x`; \
		$(ECHO) "install $$x -> $(DESTDIR)$(MANDIR)/man3/$${fn}$(MANSUFFIX)"; \
		cp $$x $(DESTDIR)$(MANDIR)/man3/$${fn}$(MANSUFFIX); \
		chmod 644 $(DESTDIR)$(MANDIR)/man3/$${fn}$(MANSUFFIX); \
		$(PERL) $(SRCDIR)/util/write-man-symlinks install $(SRCDIR)/doc/man3 $(BLDDIR)/doc/man3 $${fn}$(MANSUFFIX) $(DESTDIR)$(MANDIR)/man3; \
	done
	@set -e; for x in dummy $(MANDOCS5); do \
		if [ "$$x" = "dummy" ]; then continue; fi; \
		fn=`basename $$x`; \
		$(ECHO) "install $$x -> $(DESTDIR)$(MANDIR)/man5/$${fn}$(MANSUFFIX)"; \
		cp $$x $(DESTDIR)$(MANDIR)/man5/$${fn}$(MANSUFFIX); \
		chmod 644 $(DESTDIR)$(MANDIR)/man5/$${fn}$(MANSUFFIX); \
		$(PERL) $(SRCDIR)/util/write-man-symlinks install $(SRCDIR)/doc/man5 $(BLDDIR)/doc/man5 $${fn}$(MANSUFFIX) $(DESTDIR)$(MANDIR)/man5; \
	done
	@set -e; for x in dummy $(MANDOCS7); do \
		if [ "$$x" = "dummy" ]; then continue; fi; \
		fn=`basename $$x`; \
		$(ECHO) "install $$x -> $(DESTDIR)$(MANDIR)/man7/$${fn}$(MANSUFFIX)"; \
		cp $$x $(DESTDIR)$(MANDIR)/man7/$${fn}$(MANSUFFIX); \
		chmod 644 $(DESTDIR)$(MANDIR)/man7/$${fn}$(MANSUFFIX); \
		$(PERL) $(SRCDIR)/util/write-man-symlinks install $(SRCDIR)/doc/man7 $(BLDDIR)/doc/man7 $${fn}$(MANSUFFIX) $(DESTDIR)$(MANDIR)/man7; \
	done

uninstall_man_docs: build_man_docs
	@$(ECHO) "*** Uninstalling manpages"
	@set -e; for x in dummy $(MANDOCS1); do \
		if [ "$$x" = "dummy" ]; then continue; fi; \
		fn=`basename $$x`; \
		$(ECHO) "$(RM) $(DESTDIR)$(MANDIR)/man1/$${fn}$(MANSUFFIX)"; \
		$(RM) $(DESTDIR)$(MANDIR)/man1/$${fn}$(MANSUFFIX); \
		$(PERL) $(SRCDIR)/util/write-man-symlinks uninstall $(SRCDIR)/doc/man1 $(BLDDIR)/doc/man1 $${fn}$(MANSUFFIX) $(DESTDIR)$(MANDIR)/man1; \
	done
	@set -e; for x in dummy $(MANDOCS3); do \
		if [ "$$x" = "dummy" ]; then continue; fi; \
		fn=`basename $$x`; \
		$(ECHO) "$(RM) $(DESTDIR)$(MANDIR)/man3/$${fn}$(MANSUFFIX)"; \
		$(RM) $(DESTDIR)$(MANDIR)/man3/$${fn}$(MANSUFFIX); \
		$(PERL) $(SRCDIR)/util/write-man-symlinks uninstall $(SRCDIR)/doc/man3 $(BLDDIR)/doc/man3 $${fn}$(MANSUFFIX) $(DESTDIR)$(MANDIR)/man3; \
	done
	@set -e; for x in dummy $(MANDOCS5); do \
		if [ "$$x" = "dummy" ]; then continue; fi; \
		fn=`basename $$x`; \
		$(ECHO) "$(RM) $(DESTDIR)$(MANDIR)/man5/$${fn}$(MANSUFFIX)"; \
		$(RM) $(DESTDIR)$(MANDIR)/man5/$${fn}$(MANSUFFIX); \
		$(PERL) $(SRCDIR)/util/write-man-symlinks uninstall $(SRCDIR)/doc/man5 $(BLDDIR)/doc/man5 $${fn}$(MANSUFFIX) $(DESTDIR)$(MANDIR)/man5; \
	done
	@set -e; for x in dummy $(MANDOCS7); do \
		if [ "$$x" = "dummy" ]; then continue; fi; \
		fn=`basename $$x`; \
		$(ECHO) "$(RM) $(DESTDIR)$(MANDIR)/man7/$${fn}$(MANSUFFIX)"; \
		$(RM) $(DESTDIR)$(MANDIR)/man7/$${fn}$(MANSUFFIX); \
		$(PERL) $(SRCDIR)/util/write-man-symlinks uninstall $(SRCDIR)/doc/man7 $(BLDDIR)/doc/man7 $${fn}$(MANSUFFIX) $(DESTDIR)$(MANDIR)/man7; \
	done

install_html_docs: install_image_docs build_html_docs
	@[ -n "$(INSTALLTOP)" ] || (echo INSTALLTOP should not be empty; exit 1)
	@$(PERL) $(SRCDIR)/util/mkdir-p.pl $(DESTDIR)$(HTMLDIR)/man1
	@$(PERL) $(SRCDIR)/util/mkdir-p.pl $(DESTDIR)$(HTMLDIR)/man3
	@$(PERL) $(SRCDIR)/util/mkdir-p.pl $(DESTDIR)$(HTMLDIR)/man5
	@$(PERL) $(SRCDIR)/util/mkdir-p.pl $(DESTDIR)$(HTMLDIR)/man7
	@$(ECHO) "*** Installing HTML manpages"
	@set -e; for x in dummy $(HTMLDOCS1); do \
		if [ "$$x" = "dummy" ]; then continue; fi; \
		fn=`basename $$x`; \
		$(ECHO) "install $$x -> $(DESTDIR)$(HTMLDIR)/man1/$$fn"; \
		cp $$x $(DESTDIR)$(HTMLDIR)/man1/$$fn; \
		chmod 644 $(DESTDIR)$(HTMLDIR)/man1/$$fn; \
	done
	@set -e; for x in dummy $(HTMLDOCS3); do \
		if [ "$$x" = "dummy" ]; then continue; fi; \
		fn=`basename $$x`; \
		$(ECHO) "install $$x -> $(DESTDIR)$(HTMLDIR)/man3/$$fn"; \
		cp $$x $(DESTDIR)$(HTMLDIR)/man3/$$fn; \
		chmod 644 $(DESTDIR)$(HTMLDIR)/man3/$$fn; \
	done
	@set -e; for x in dummy $(HTMLDOCS5); do \
		if [ "$$x" = "dummy" ]; then continue; fi; \
		fn=`basename $$x`; \
		$(ECHO) "install $$x -> $(DESTDIR)$(HTMLDIR)/man5/$$fn"; \
		cp $$x $(DESTDIR)$(HTMLDIR)/man5/$$fn; \
		chmod 644 $(DESTDIR)$(HTMLDIR)/man5/$$fn; \
	done
	@set -e; for x in dummy $(HTMLDOCS7); do \
		if [ "$$x" = "dummy" ]; then continue; fi; \
		fn=`basename $$x`; \
		$(ECHO) "install $$x -> $(DESTDIR)$(HTMLDIR)/man7/$$fn"; \
		cp $$x $(DESTDIR)$(HTMLDIR)/man7/$$fn; \
		chmod 644 $(DESTDIR)$(HTMLDIR)/man7/$$fn; \
	done

uninstall_html_docs: uninstall_image_docs
	@$(ECHO) "*** Uninstalling HTML manpages"
	@set -e; for x in dummy $(HTMLDOCS1); do \
		if [ "$$x" = "dummy" ]; then continue; fi; \
		fn=`basename $$x`; \
		$(ECHO) "$(RM) $(DESTDIR)$(HTMLDIR)/man1/$$fn"; \
		$(RM) $(DESTDIR)$(HTMLDIR)/man1/$$fn; \
	done
	@set -e; for x in dummy $(HTMLDOCS3); do \
		if [ "$$x" = "dummy" ]; then continue; fi; \
		fn=`basename $$x`; \
		$(ECHO) "$(RM) $(DESTDIR)$(HTMLDIR)/man3/$$fn"; \
		$(RM) $(DESTDIR)$(HTMLDIR)/man3/$$fn; \
	done
	@set -e; for x in dummy $(HTMLDOCS5); do \
		if [ "$$x" = "dummy" ]; then continue; fi; \
		fn=`basename $$x`; \
		$(ECHO) "$(RM) $(DESTDIR)$(HTMLDIR)/man5/$$fn"; \
		$(RM) $(DESTDIR)$(HTMLDIR)/man5/$$fn; \
	done
	@set -e; for x in dummy $(HTMLDOCS7); do \
		if [ "$$x" = "dummy" ]; then continue; fi; \
		fn=`basename $$x`; \
		$(ECHO) "$(RM) $(DESTDIR)$(HTMLDIR)/man7/$$fn"; \
		$(RM) $(DESTDIR)$(HTMLDIR)/man7/$$fn; \
	done

install_image_docs:
	@$(PERL) $(SRCDIR)/util/mkdir-p.pl $(DESTDIR)$(HTMLDIR)/man7/img
	@set -e; for x in dummy $(IMAGEDOCS7); do \
		if [ "$$x" = "dummy" ]; then continue; fi; \
		fn=`basename $$x`; \
		$(ECHO) "install $$x -> $(DESTDIR)$(HTMLDIR)/man7/img/$$fn"; \
		cp $(SRCDIR)/$$x $(DESTDIR)$(HTMLDIR)/man7/img/$$fn; \
		chmod 644 $(DESTDIR)$(HTMLDIR)/man7/img/$$fn; \
	done

uninstall_image_docs:
	@set -e; for x in dummy $(IMAGEDOCS7); do \
		if [ "$$x" = "dummy" ]; then continue; fi; \
		fn=`basename $$x`; \
		$(ECHO) "$(RM) $(DESTDIR)$(HTMLDIR)/man7/img/$$fn"; \
		$(RM) $(DESTDIR)$(HTMLDIR)/man7/img/$$fn; \
	done

# Developer targets (note: these are only available on Unix) #########

# It's important that generate_buildinfo comes after ordinals, as ordinals
# is sensitive to build.info changes.
update: generate errors ordinals generate_buildinfo

generate: generate_apps generate_crypto_bn generate_crypto_objects \
          generate_crypto_conf generate_crypto_asn1 generate_fuzz_oids

generate_buildinfo: generate_doc_buildinfo

.PHONY: doc-nits md-nits
doc-nits: build_generated_pods
	$(PERL) $(SRCDIR)/util/find-doc-nits -c -n -l -e

# This uses "mdl", the markdownlint application, which is written in ruby.
# The source is at https://github.com/markdownlint/markdownlint
# If you have ruby installed, "gem install mdl" should work.
# Another option is at https://snapcraft.io/install/mdl/debian
# Finally, there's a Node.js version, which we haven't tried, that
# can be found at https://github.com/DavidAnson/markdownlint
md-nits:
	mdl -s util/markdownlint.rb .

# Test coverage is a good idea for the future
#coverage: $(PROGRAMS) $(TESTPROGRAMS)
#	...

lint:
	lint -DLINT $(INCLUDES) $(SRCS)

generate_apps:
	( cd $(SRCDIR); $(PERL) VMS/VMSify-conf.pl \
				< apps/openssl.cnf > apps/openssl-vms.cnf )

generate_crypto_bn:
	( cd $(SRCDIR); $(PERL) crypto/bn/bn_prime.pl > crypto/bn/bn_prime.h )

generate_crypto_objects:
	( cd $(SRCDIR); $(PERL) crypto/objects/objects.pl -n \
				crypto/objects/objects.txt \
				crypto/objects/obj_mac.num \
				> crypto/objects/obj_mac.new && \
	    mv crypto/objects/obj_mac.new crypto/objects/obj_mac.num )
	( cd $(SRCDIR); $(PERL) crypto/objects/objects.pl \
				crypto/objects/objects.txt \
				crypto/objects/obj_mac.num \
				> include/openssl/obj_mac.h )
	( cd $(SRCDIR); $(PERL) crypto/objects/obj_dat.pl \
				include/openssl/obj_mac.h \
				> crypto/objects/obj_dat.h )
	( cd $(SRCDIR); $(PERL) crypto/objects/objxref.pl \
				crypto/objects/obj_mac.num \
				crypto/objects/obj_xref.txt \
				> crypto/objects/obj_xref.h )
	( cd $(SRCDIR);	sed -e '1,8d' crypto/objects/obj_compat.h >> include/openssl/obj_mac.h )

generate_crypto_conf:
	( cd $(SRCDIR); $(PERL) crypto/conf/keysets.pl \
			        > crypto/conf/conf_def.h )

generate_crypto_asn1:
	( cd $(SRCDIR); $(PERL) crypto/asn1/charmap.pl \
			        > crypto/asn1/charmap.h )

generate_fuzz_oids:
	( cd $(SRCDIR); $(PERL) fuzz/mkfuzzoids.pl \
				crypto/objects/obj_dat.h \
				> fuzz/oids.txt )

generate_doc_buildinfo:
	( $(PERL) -I$(BLDDIR) -Mconfigdata \
                $(SRCDIR)/util/dofile.pl -o Makefile \
                        $(SRCDIR)/doc/build.info.in \
                        > $(SRCDIR)/doc/build.info.new; \
          if ( test -e $(SRCDIR)/doc/build.info \
               && cmp $(SRCDIR)/doc/build.info.new $(SRCDIR)/doc/build.info \
                  > /dev/null ); \
          then \
                rm $(SRCDIR)/doc/build.info.new; \
          else \
                mv $(SRCDIR)/doc/build.info.new $(SRCDIR)/doc/build.info; \
          fi )

generate_fips_sources: providers/fips.module.sources.new
providers/fips.module.sources.new: configdata.pm
	rm -rf sources-tmp
	mkdir sources-tmp
	( \
	  srcdir=`cd $(SRCDIR); pwd`; \
	  cd sources-tmp \
	  && $$srcdir/Configure --banner=Configured enable-fips -O0 \
	  && ./configdata.pm --query 'get_sources("providers/fips")' > sources1 \
	  && $(MAKE) -sj 4 build_generated providers/fips.so \
	  && find . -name '*.d' | xargs cat > dep1 \
          && $(MAKE) distclean \
	  && $$srcdir/Configure --banner=Configured enable-fips no-asm -O0 \
	  && ./configdata.pm --query 'get_sources("providers/fips")' > sources2 \
	  && $(MAKE) -sj 4 build_generated providers/fips.so \
	  && find . -name '*.d' | xargs cat > dep2 \
	  && cat sources1 sources2 \
	     | grep -v ' : \\$$' | grep -v util/providers.num \
	     | sed -e 's/^ *//' -e 's/ *\\$$//' \
	     | sort | uniq > sources \
	  && cat dep1 dep2 \
	     | $(PERL) -p -e 's/\\\n//' \
	     | sed -e 's/^.*: *//' -e 's/  */ /g' \
	     | fgrep -f sources \
	     | tr ' ' '\n' \
	     | sort | uniq > deps.raw \
	  && cat deps.raw \
	     | xargs ./configdata.pm --query 'get_sources(@ARGV)' \
	     | $(PERL) -p -e 's/\\\n//' \
	     | sed -e 's/\./\\\./g' -e 's/ : */:/' -e 's/^/s:/' -e 's/$$/:/' \
	     > deps.sed \
	  && cat deps.raw | sed -f deps.sed > deps \
	)
	( \
	  cat sources-tmp/sources sources-tmp/deps \
	     | $(PERL) -p -e 's:^ *\Q../\E:: ;' \
			  -e 's:^\Q$(SRCDIR)/\E:: if "$(SRCDIR)" ne "." ;' \
			  -e 'my $$x; do { $$x = $$_; s:(^|/)((?!\Q../\E)[^/]*/)\Q..\E($$|/):$$1: } while ($$x ne $$_) ;' ; \
	  cd $(SRCDIR); \
	  for x in crypto/bn/asm/*.pl crypto/bn/asm/*.S \
		   crypto/aes/asm/*.pl crypto/aes/asm/*.S \
		   crypto/ec/asm/*.pl \
		   crypto/modes/asm/*.pl \
		   crypto/sha/asm/*.pl \
		   crypto/x86_64cpuid.pl; do \
	    echo "$$x"; \
	  done \
	) | sort | uniq > providers/fips.module.sources.new
	rm -rf sources-tmp

# Set to -force to force a rebuild
ERROR_REBUILD=
errors:
	( b=`pwd`; set -e; cd $(SRCDIR); \
          $(PERL) util/ck_errf.pl -strict -internal; \
          $(PERL) -I$$b util/mkerr.pl $(ERROR_REBUILD) -internal )
	( b=`pwd`; set -e; cd $(SRCDIR)/engines; \
          for E in *.ec ; do \
              $(PERL) ../util/ck_errf.pl -strict \
                -conf $$E `basename $$E .ec`.c; \
              $(PERL) -I$$b ../util/mkerr.pl $(ERROR_REBUILD) -static \
                -conf $$E `basename $$E .ec`.c ; \
          done )

{- use File::Basename;

   my @sslheaders_tmpl =
       qw( include/openssl/ssl.h
           include/openssl/ssl2.h
           include/openssl/ssl3.h
           include/openssl/sslerr.h
           include/openssl/tls1.h
           include/openssl/dtls1.h
           include/openssl/srtp.h
<<<<<<< HEAD
           include/openssl/sslerr_legacy.h
           include/openssl/ech.h );
=======
           include/openssl/quic.h
           include/openssl/sslerr_legacy.h );
>>>>>>> 479b9adb
   my @cryptoheaders_tmpl =
       qw( include/internal/dso.h
           include/internal/o_dir.h
           include/internal/err.h
           include/internal/evp.h
           include/internal/pem.h
           include/internal/asn1.h
           include/internal/sslconf.h );
   my @cryptoskipheaders = ( @sslheaders_tmpl,
       qw( include/openssl/conf_api.h
           include/openssl/ebcdic.h
           include/openssl/opensslconf.h
           include/openssl/symhacks.h ) );
   our %cryptoheaders =
        qw( include/openssl/hpke.h );
   our %sslheaders = ();
   foreach my $d ( qw( include/openssl include/internal ) ) {
       my @header_patterns =
           map { catfile($config{sourcedir}, $d, $_) } ( '*.h', '*.h.in' );
       foreach my $f ( map { glob($_) } @header_patterns ) {
           my $base = basename($f);
           my $base_in = basename($f, '.in');
           my $dir = catfile($config{sourcedir}, $d);
           if ($base ne $base_in) {
               # We have a .h.in file, which means the header file is in the
               # build tree.
               $base = $base_in;
               $dir = catfile($config{builddir}, $d);
           }
           my $new_f = catfile($dir, $base);
           my $fn = "$d/$base";
           # The logic to add files to @cryptoheaders is a bit complex.  The
           # file to be added must be either in the public header directory
           # or one of the pre-declared internal headers, and must under no
           # circumstances be one of those that must be skipped.
           $cryptoheaders{$new_f} = 1
               if (($d eq 'include/openssl'
                    || ( grep { $_ eq $fn } @cryptoheaders_tmpl ))
                   && !( grep { $_ eq $fn } @cryptoskipheaders ));
           # The logic to add files to @sslheaders is much simpler...
           $sslheaders{$new_f} = 1 if grep { $_ eq $fn } @sslheaders_tmpl;
       }
   }
   "";
-}
CRYPTOHEADERS={- join(" \\\n" . ' ' x 14,
                      fill_lines(" ", $COLUMNS - 14, sort keys %cryptoheaders)) -}
SSLHEADERS={- join(" \\\n" . ' ' x 11,
                   fill_lines(" ", $COLUMNS - 11, sort keys %sslheaders)) -}

renumber: build_generated
	$(PERL) $(SRCDIR)/util/mknum.pl --version $(VERSION_NUMBER) --no-warnings \
                --ordinals $(SRCDIR)/util/libcrypto.num \
                --symhacks $(SRCDIR)/include/openssl/symhacks.h \
                --renumber \
                $(CRYPTOHEADERS)
	$(PERL) $(SRCDIR)/util/mknum.pl --version $(VERSION_NUMBER) --no-warnings \
                --ordinals $(SRCDIR)/util/libssl.num \
                --symhacks $(SRCDIR)/include/openssl/symhacks.h \
                --renumber \
                $(SSLHEADERS)

ordinals: build_generated
	$(PERL) $(SRCDIR)/util/mknum.pl --version $(VERSION_NUMBER) --no-warnings \
                --ordinals $(SRCDIR)/util/libcrypto.num \
                --symhacks $(SRCDIR)/include/openssl/symhacks.h \
                $(CRYPTOHEADERS)
	$(PERL) $(SRCDIR)/util/mknum.pl --version $(VERSION_NUMBER) --no-warnings \
                --ordinals $(SRCDIR)/util/libssl.num \
                --symhacks $(SRCDIR)/include/openssl/symhacks.h \
                $(SSLHEADERS)

test_ordinals:
	$(MAKE) run_tests TESTS=test_ordinals

tags TAGS: FORCE
	rm -f TAGS tags
	-ctags -R .
	-etags `find . -name '*.[ch]' -o -name '*.pm'`

providers/fips.checksum.new: providers/fips.module.sources.new
	@which unifdef > /dev/null || \
	( echo >&2 "ERROR: unifdef not in your \$$PATH, FIPS checksums not calculated"; \
	  false )
	( sources=`pwd`/providers/fips.module.sources.new; \
	  cd $(SRCDIR) \
	  && cat $$sources \
	         | xargs ./util/fips-checksums.sh ) \
	         > providers/fips-sources.checksums.new \
	&& sha256sum providers/fips-sources.checksums.new \
	     | sed -e 's|\.new||' > providers/fips.checksum.new

fips-checksums: providers/fips.checksum.new

$(SRCDIR)/providers/fips.checksum: providers/fips.checksum.new
	cp -p providers/fips.module.sources.new $(SRCDIR)/providers/fips.module.sources
	cp -p providers/fips-sources.checksums.new $(SRCDIR)/providers/fips-sources.checksums
	cp -p providers/fips.checksum.new $(SRCDIR)/providers/fips.checksum

update-fips-checksums: $(SRCDIR)/providers/fips.checksum

diff-fips-checksums: fips-checksums
	diff -u $(SRCDIR)/providers/fips.module.sources providers/fips.module.sources.new
	diff -u $(SRCDIR)/providers/fips-sources.checksums providers/fips-sources.checksums.new
	diff -u $(SRCDIR)/providers/fips.checksum providers/fips.checksum.new

# Release targets (note: only available on Unix) #####################

tar:
	(cd $(SRCDIR); ./util/mktar.sh --name='$(NAME)' --tarfile='$(TARFILE)')

# Helper targets #####################################################

link-utils: $(BLDDIR)/util/opensslwrap.sh $(BLDDIR)/apps/openssl.cnf

$(BLDDIR)/util/opensslwrap.sh: Makefile
	@if [ "$(SRCDIR)" != "$(BLDDIR)" ]; then \
	    mkdir -p "$(BLDDIR)/util"; \
	    ln -sf "../$(SRCDIR)/util/`basename "$@"`" "$(BLDDIR)/util"; \
	fi

$(BLDDIR)/apps/openssl.cnf: Makefile
	@if [ "$(SRCDIR)" != "$(BLDDIR)" ]; then \
	    mkdir -p "$(BLDDIR)/apps"; \
	    ln -sf "../$(SRCDIR)/apps/`basename "$@"`" "$(BLDDIR)/apps"; \
	fi

FORCE:

# Building targets ###################################################

libcrypto.pc libssl.pc openssl.pc: Makefile $(LIBS) {- join(" ",map { platform->sharedlib_simple($_) // platform->sharedlib_import($_) // platform->sharedlib($_) // () } @{$unified_info{libraries}}) -}

libcrypto.pc:
	@ ( echo 'prefix=$(INSTALLTOP)'; \
	    echo 'exec_prefix=$${prefix}'; \
	    if [ -n "$(LIBDIR)" ]; then \
	        echo 'libdir=$${exec_prefix}/$(LIBDIR)'; \
	    else \
	        echo 'libdir=$(libdir)'; \
	    fi; \
	    echo 'includedir=$${prefix}/include'; \
	    echo 'enginesdir=$${libdir}/engines-{- $sover_dirname -}'; \
	    echo 'modulesdir=$${libdir}/ossl-modules'; \
	    echo ''; \
	    echo 'Name: OpenSSL-libcrypto'; \
	    echo 'Description: OpenSSL cryptography library'; \
	    echo 'Version: '$(VERSION); \
	    echo 'Libs: -L$${libdir} -lcrypto'; \
	    echo 'Libs.private: $(LIB_EX_LIBS)'; \
	    echo 'Cflags: -I$${includedir}' ) > libcrypto.pc

libssl.pc:
	@ ( echo 'prefix=$(INSTALLTOP)'; \
	    echo 'exec_prefix=$${prefix}'; \
	    if [ -n "$(LIBDIR)" ]; then \
	        echo 'libdir=$${exec_prefix}/$(LIBDIR)'; \
	    else \
	        echo 'libdir=$(libdir)'; \
	    fi; \
	    echo 'includedir=$${prefix}/include'; \
	    echo ''; \
	    echo 'Name: OpenSSL-libssl'; \
	    echo 'Description: Secure Sockets Layer and cryptography libraries'; \
	    echo 'Version: '$(VERSION); \
	    echo 'Requires.private: libcrypto'; \
	    echo 'Libs: -L$${libdir} -lssl'; \
	    echo 'Cflags: -I$${includedir}' ) > libssl.pc

openssl.pc:
	@ ( echo 'prefix=$(INSTALLTOP)'; \
	    echo 'exec_prefix=$${prefix}'; \
	    if [ -n "$(LIBDIR)" ]; then \
	        echo 'libdir=$${exec_prefix}/$(LIBDIR)'; \
	    else \
	        echo 'libdir=$(libdir)'; \
	    fi; \
	    echo 'includedir=$${prefix}/include'; \
	    echo ''; \
	    echo 'Name: OpenSSL'; \
	    echo 'Description: Secure Sockets Layer and cryptography libraries and tools'; \
	    echo 'Version: '$(VERSION); \
	    echo 'Requires: libssl libcrypto' ) > openssl.pc

Makefile: configdata.pm \
          {- join(" \\\n" . ' ' x 10,
                  fill_lines(" ", $COLUMNS - 10,
                             @{$config{build_file_templates}})) -}
	@echo "Detected changed: $?"
	$(PERL) configdata.pm
	@echo "**************************************************"
	@echo "***                                            ***"
	@echo "***   Please run the same make command again   ***"
	@echo "***                                            ***"
	@echo "**************************************************"
	@false

configdata.pm: $(SRCDIR)/Configure $(SRCDIR)/config \
               {- join(" \\\n" . ' ' x 15,
                       fill_lines(" ", $COLUMNS - 15,
                                  @{$config{build_infos}},
                                  @{$config{conf_files}})) -}
	@echo "Detected changed: $?"
	$(PERL) configdata.pm -r
	@echo "**************************************************"
	@echo "***                                            ***"
	@echo "***   Please run the same make command again   ***"
	@echo "***                                            ***"
	@echo "**************************************************"
	@false

reconfigure reconf:
	$(PERL) configdata.pm -r

{-
  use File::Basename;
  use File::Spec::Functions qw/:DEFAULT abs2rel rel2abs/;

  # Helper function to convert dependencies in platform agnostic form to
  # dependencies in platform form.
  sub compute_platform_depends {
      map { my $x = $_;

            grep { $x eq $_ } @{$unified_info{programs}} and platform->bin($x)
            or grep { $x eq $_ } @{$unified_info{modules}} and platform->dso($x)
            or grep { $x eq $_ } @{$unified_info{libraries}} and platform->lib($x)
            or platform->convertext($x); } @_;
  }

  # Helper function to figure out dependencies on libraries
  # It takes a list of library names and outputs a list of dependencies
  sub compute_lib_depends {
      # Depending on shared libraries:
      # On Windows POSIX layers, we depend on {libname}.dll.a
      # On Unix platforms, we depend on {shlibname}.so
      return map { platform->sharedlib_simple($_)
                   // platform->sharedlib_import($_)
                   // platform->sharedlib($_)
                   // platform->staticlib($_)
                 } @_;
  }

  sub generatetarget {
      my %args = @_;
      my $deps = join(" ", compute_platform_depends(@{$args{deps}}));
      return <<"EOF";
$args{target}: $deps
EOF
  }

  sub generatesrc {
      my %args = @_;
      my $gen0 = $args{generator}->[0];
      my $gen_args = join('', map { " $_" }
                              @{$args{generator}}[1..$#{$args{generator}}]);
      my $gen_incs = join("", map { " -I".$_ } @{$args{generator_incs}});
      my $incs = join("", map { " -I".$_ } @{$args{incs}});
      my $defs = join("", map { " -D".$_ } @{$args{defs}});
      my $deps = join(" ", compute_platform_depends(@{$args{generator_deps}},
                                                    @{$args{deps}}));

      if ($args{src} =~ /\.html$/) {
          #
          # HTML generator
          #
          my $title = basename($args{src}, ".html");
          my $pod = $gen0;
          return <<"EOF";
$args{src}: $pod
	\$(PERL) \$(SRCDIR)/util/mkpod2html.pl -i "$pod" -o \$\@ -t "$title" -r "\$(SRCDIR)/doc"
EOF
      } elsif ($args{src} =~ /\.(\d)$/) {
          #
          # Man-page generator
          #
          my $section = $1;
          my $name = uc basename($args{src}, ".$section");
          my $pod = $gen0;
          return <<"EOF";
$args{src}: $pod
	pod2man --name=$name --section=$section\$(MANSUFFIX) --center=OpenSSL \\
		--release=\$(VERSION) $pod >\$\@
EOF
      } elsif (platform->isdef($args{src})) {
          #
          # Linker script-ish generator
          #
          my $target = platform->def($args{src});
          (my $mkdef_os = $target{shared_target}) =~ s|-shared$||;
          my $ord_ver = $args{intent} eq 'lib' ? ' --version $(VERSION_NUMBER)' : '';
          my $ord_name = $args{generator}->[1] || $args{product};
          return <<"EOF";
$target: $gen0 $deps \$(SRCDIR)/util/mkdef.pl
	\$(PERL) \$(SRCDIR)/util/mkdef.pl$ord_ver --type $args{intent} --ordinals $gen0  --name $ord_name --OS $mkdef_os > $target
EOF
      } elsif (platform->isasm($args{src})) {
          #
          # Assembler generator
          #
          my $cppflags = {
              shlib => '$(LIB_CFLAGS) $(LIB_CPPFLAGS)',
              lib => '$(LIB_CFLAGS) $(LIB_CPPFLAGS)',
              dso => '$(DSO_CFLAGS) $(DSO_CPPFLAGS)',
              bin => '$(BIN_CFLAGS) $(BIN_CPPFLAGS)'
          } -> {$args{intent}};

          my $generator;
          if ($gen0 =~ /\.pl$/) {
              $generator = 'CC="$(CC)" $(PERL)'.$gen_incs.' '.$gen0.$gen_args
                  .' "$(PERLASM_SCHEME)"'.$incs.' '.$cppflags.$defs.' $(PROCESSOR)';
          } elsif ($gen0 =~ /\.m4$/) {
              $generator = 'm4 -B 8192'.$gen_incs.' '.$gen0.$gen_args.' >'
          } elsif ($gen0 =~ /\.S$/) {
              $generator = undef;
          } else {
              die "Generator type for $args{src} unknown: $gen0\n";
          }

          if (defined($generator)) {
              return <<"EOF";
$args{src}: $gen0 $deps
	$generator \$@
EOF
          }
          return <<"EOF";
$args{src}: $gen0 $deps
	\$(CC) $incs $cppflags $defs -E $gen0 | \\
	\$(PERL) -ne '/^#(line)?\\s*[0-9]+/ or print' > \$@
EOF
      } elsif ($gen0 =~ m|^.*\.in$|) {
          #
          # "dofile" generator (file.in -> file)
          #
          my $dofile = abs2rel(rel2abs(catfile($config{sourcedir},
                                               "util", "dofile.pl")),
                               rel2abs($config{builddir}));
          my @perlmodules = ( 'configdata.pm',
                              grep { $_ =~ m|\.pm$| } @{$args{deps}} );
          my %perlmoduleincs = map { '"-I'.dirname($_).'"' => 1 } @perlmodules;
          $deps = join(' ', $deps, compute_platform_depends(@perlmodules));
          @perlmodules = map { "-M".basename($_, '.pm') } @perlmodules;
          my $perlmodules = join(' ', '', sort keys %perlmoduleincs, @perlmodules);
          return <<"EOF";
$args{src}: $gen0 $deps
	\$(PERL)$perlmodules "$dofile" "-o$target{build_file}" $gen0$gen_args > \$@
EOF
      } elsif (grep { $_ eq $gen0 } @{$unified_info{programs}}) {
          #
          # Generic generator using OpenSSL programs
          #

          # Redo $gen0, to ensure that we have the proper extension where
          # necessary.
          $gen0 = platform->bin($gen0);
          # Use $(PERL) to execute wrap.pl directly to avoid calling env
          return <<"EOF";
$args{src}: $gen0 $deps \$(BLDDIR)/util/wrap.pl
	\$(PERL) \$(BLDDIR)/util/wrap.pl $gen0$gen_args > \$@
EOF
      } else {
          #
          # Generic generator using Perl
          #
          return <<"EOF";
$args{src}: $gen0 $deps
	\$(PERL)$gen_incs $gen0$gen_args > \$@
EOF
      }
  }

  # Should one wonder about the end of the Perl snippet, it's because this
  # second regexp eats up line endings as well, if the removed path is the
  # last in the line.  We may therefore need to put back a line ending.
  sub src2obj {
      my %args = @_;
      my $obj = platform->convertext($args{obj});
      my $dep = platform->dep($args{obj});
      my @srcs = @{$args{srcs}};
      my $srcs = join(" ",  @srcs);
      my $deps = join(" ", @srcs, @{$args{deps}});
      my $incs = join("", map { " -I".$_ } @{$args{incs}});
      my $defs = join("", map { " -D".$_ } @{$args{defs}});
      my $cmd;
      my $cmdflags;
      my $cmdcompile;
      if (grep /\.rc$/, @srcs) {
          $cmd = '$(RC)';
          $cmdflags = '$(RCFLAGS)';
          $cmdcompile = '';
      } elsif (grep /\.(cc|cpp)$/, @srcs) {
          $cmd = '$(CXX)';
          $cmdcompile = ' -c';
          $cmdflags = {
              shlib => '$(LIB_CXXFLAGS) $(LIB_CPPFLAGS)',
              lib => '$(LIB_CXXFLAGS) $(LIB_CPPFLAGS)',
              dso => '$(DSO_CXXFLAGS) $(DSO_CPPFLAGS)',
              bin => '$(BIN_CXXFLAGS) $(BIN_CPPFLAGS)'
          } -> {$args{intent}};
      } else {
          $cmd = '$(CC)';
          $cmdcompile = ' -c';
          $cmdflags = {
              shlib => '$(LIB_CFLAGS) $(LIB_CPPFLAGS)',
              lib => '$(LIB_CFLAGS) $(LIB_CPPFLAGS)',
              dso => '$(DSO_CFLAGS) $(DSO_CPPFLAGS)',
              bin => '$(BIN_CFLAGS) $(BIN_CPPFLAGS)'
          } -> {$args{intent}};
      }
      my $recipe;
      # extension-specific rules
      if (grep /\.s$/, @srcs) {
          $recipe .= <<"EOF";
$obj: $deps
	$cmd $cmdflags -c -o \$\@ $srcs
EOF
      } elsif (grep /\.S$/, @srcs) {
          # Originally there was multi-step rule with $(CC) -E file.S
          # followed by $(CC) -c file.s. It compensated for one of
          # legacy platform compiler's inability to handle .S files.
          # The platform is long discontinued by vendor so there is
          # hardly a point to drag it along...
          $recipe .= <<"EOF";
$obj: $deps
	$cmd $incs $defs $cmdflags -c -o \$\@ $srcs
EOF
      } elsif ($makedep_scheme eq 'gcc' && !grep /\.rc$/, @srcs) {
          $recipe .= <<"EOF";
$obj: $deps
	$cmd $incs $defs $cmdflags -MMD -MF $dep.tmp -MT \$\@ -c -o \$\@ $srcs
	\@touch $dep.tmp
	\@if cmp $dep.tmp $dep > /dev/null 2> /dev/null; then \\
		rm -f $dep.tmp; \\
	else \\
		mv $dep.tmp $dep; \\
	fi
EOF
      } else {
          $recipe .= <<"EOF";
$obj: $deps
	$cmd $incs $defs $cmdflags $cmdcompile -o \$\@ $srcs
EOF
          if ($makedep_scheme eq 'makedepend') {
              $recipe .= <<"EOF";
	\$(MAKEDEPEND) -f- -Y -- $incs $cmdflags -- $srcs 2>/dev/null \\
	    > $dep
EOF
          }
      }
      return $recipe;
  }
  # We *know* this routine is only called when we've configure 'shared'.
  sub obj2shlib {
      my %args = @_;
      my @linkdirs = ();
      my @linklibs = ();
      foreach (@{$args{deps}}) {
          if (platform->isstaticlib($_)) {
              push @linklibs, platform->convertext($_);
          } else {
              my $d = "-L" . dirname($_);
              my $l = basename($_);
              $l =~ s/^lib//;
              $l = "-l" . $l;
              push @linklibs, $l;
              push @linkdirs, $d unless grep { $d eq $_ } @linkdirs;
          }
      }
      my $linkflags = join("", map { $_." " } @linkdirs);
      my $linklibs = join("", map { $_." " } @linklibs);
      my @objs = map { platform->convertext($_) }
                 grep { !platform->isdef($_) }
                 @{$args{objs}};
      my @defs = map { platform->def($_) }
                 grep { platform->isdef($_) }
                 @{$args{objs}};
      my @deps = compute_lib_depends(@{$args{deps}});
      die "More than one exported symbol map" if scalar @defs > 1;

      my $full = platform->sharedlib($args{lib});
      # $import is for Windows and subsystems thereof, where static import
      # libraries for DLLs are a thing.  On platforms that have this mechanism,
      # $import has the name of this import library.  On platforms that don't
      # have this mechanism, $import will be |undef|.
      my $import = platform->sharedlib_import($args{lib});
      # $simple is for platforms where full shared library names include the
      # shared library version, and there's a simpler name that doesn't include
      # that version.  On such platforms, $simple has the simpler name.  On
      # other platforms, it will be |undef|.
      my $simple = platform->sharedlib_simple($args{lib});

      my $argfile = defined $target{shared_argfileflag} ? $full.".args" : undef;
      my $shared_soname = "";
      $shared_soname .= ' '.$target{shared_sonameflag}.basename($full)
          if defined $target{shared_sonameflag};
      my $shared_imp = "";
      $shared_imp .= ' '.$target{shared_impflag}.basename($import)
          if defined $target{shared_impflag} && defined $import;
      my $shared_def = join("", map { ' '.$target{shared_defflag}.$_ } @defs);

      # There is at least one platform where the compiler-as-linker needs to
      # have one object file directly on the command line.  That won't hurt
      # any other platform, so we do that for everyone when there's an argfile
      # to be had.  This depends heavily on splice, which removes elements from
      # the given array, and returns them so they can be captured.
      my @argfileobjs = $argfile
          ? splice(@objs, 1)
          : ();
      my $argfilecmds = $argfile
          ? join("\n\t", map { "echo $_ >> $argfile" } @argfileobjs)
          : undef;
      my $argfiledeps = $argfile
          ? join(" \\\n" . ' ' x (length($argfile) + 2),
                 fill_lines(' ', $COLUMNS - length($full) - 2, @argfileobjs))
          : undef;
      my @fulldeps = (@objs, ($argfile ? $argfile : ()), @defs, @deps);
      my @fullobjs = (
          @objs,
          ($argfile ? $target{shared_argfileflag}.$argfile : ())
      );
      my $fulldeps =
          join(" \\\n" . ' ' x (length($full) + 2),
               fill_lines(' ', $COLUMNS - length($full) - 2, @fulldeps));
      my $fullobjs =
          join(" \\\n\t\t", fill_lines(' ', $COLUMNS - 16, @fullobjs));

      my $recipe = '';

      if (defined $simple && $simple ne $full) {
          if (sharedaix()) {
              $recipe .= <<"EOF";
$simple: $full
	rm -f $simple && \\
	\$(AR) r $simple $full
EOF
          } else {
              $recipe .= <<"EOF";
$simple: $full
	rm -f $simple && \\
	ln -s $full $simple
EOF
          }
      }
      if (defined $import) {
      $recipe .= <<"EOF";
$import: $full
EOF
      }
      $recipe .= <<"EOF";
$full: $fulldeps
	\$(CC) \$(LIB_CFLAGS) $linkflags\$(LIB_LDFLAGS)$shared_soname$shared_imp \\
		-o $full$shared_def \\
		$fullobjs \\
		$linklibs \$(LIB_EX_LIBS)
EOF
      if (windowsdll()) {
          $recipe .= <<"EOF";
	rm -f apps/$full
	rm -f fuzz/$full
	cp -p $full apps/
	cp -p $full fuzz/
EOF
          if (!$disabled{tests}) {
            $recipe .= <<"EOF";
	rm -f test/$full
	cp -p $full test/
EOF
          }
      }
      $recipe .= <<"EOF" if defined $argfile;
$argfile: $argfiledeps
	\$(RM) $argfile
	$argfilecmds
EOF
      return $recipe;
  }
  sub obj2dso {
      my %args = @_;
      my $dso = platform->dso($args{module});
      my @linkdirs = ();
      my @linklibs = ();
      foreach (@{$args{deps}}) {
          next unless defined $_;
          if (platform->isstaticlib($_)) {
              push @linklibs, platform->convertext($_);
          } else {
              my $d = "-L" . dirname($_);
              my $l = basename($_);
              $l =~ s/^lib//;
              $l = "-l" . $l;
              push @linklibs, $l;
              push @linkdirs, $d unless grep { $d eq $_ } @linkdirs;
          }
      }
      my $linkflags = join("", map { $_." " } @linkdirs);
      my $linklibs = join("", map { $_." " } @linklibs);
      my @objs = map { platform->convertext($_) }
                 grep { !platform->isdef($_) }
                 @{$args{objs}};
      my @defs = map { platform->def($_) }
                 grep { platform->isdef($_) }
                 @{$args{objs}};
      my @deps = compute_lib_depends(@{$args{deps}});
      my $shared_def = join("", map { ' '.$target{shared_defflag}.$_ } @defs);
      # Next line needs to become "less magic" (see PR #11950)
      $shared_def .= ' '.$target{shared_fipsflag} if (defined $target{shared_fipsflag} && $shared_def =~ m/providers\/fips/);
      my $objs = join(" \\\n\t\t", fill_lines(' ', $COLUMNS - 16, @objs));
      my $deps = join(" \\\n" . ' ' x (length($dso) + 2),
                      fill_lines(' ', $COLUMNS - length($dso) - 2,
                                 @objs, @defs, @deps));

      return <<"EOF";
$dso: $deps
	\$(CC) \$(DSO_CFLAGS) $linkflags\$(DSO_LDFLAGS) \\
		-o $dso$shared_def \\
		$objs \\
		$linklibs\$(DSO_EX_LIBS)
EOF
  }
  sub obj2lib {
      my %args = @_;
      my $lib = platform->staticlib($args{lib});
      my @objs = map { platform->obj($_) } @{$args{objs}};
      my $deps = join(" \\\n" . ' ' x (length($lib) + 2),
                      fill_lines(' ', $COLUMNS - length($lib) - 2, @objs));
      my $max_per_call = 500;
      my @objs_grouped;
      push @objs_grouped, join(" ", splice @objs, 0, $max_per_call) while @objs;
      my $fill_lib =
          join("\n\t", (map { "\$(AR) \$(ARFLAGS) $lib $_" } @objs_grouped));
      return <<"EOF";
$lib: $deps
	\$(RM) $lib
	$fill_lib
	\$(RANLIB) \$\@ || echo Never mind.
EOF
  }
  sub obj2bin {
      my %args = @_;
      my $bin = platform->bin($args{bin});
      my @objs = map { platform->obj($_) } @{$args{objs}};
      my @deps = compute_lib_depends(@{$args{deps}});
      my $objs = join(" \\\n" . ' ' x (length($bin) + 2),
                      fill_lines(' ', $COLUMNS - length($bin) - 2, @objs));
      my @linkdirs = ();
      my @linklibs = ();
      foreach (@{$args{deps}}) {
          next unless defined $_;
          if (platform->isstaticlib($_)) {
              push @linklibs, platform->convertext($_);
          } else {
              my $d = "-L" . dirname($_);
              my $l = basename($_);
              $l =~ s/^lib//;
              $l = "-l" . $l;
              push @linklibs, $l;
              push @linkdirs, $d unless grep { $d eq $_ } @linkdirs;
          }
      }
      my $linkflags = join("", map { $_." " } @linkdirs);
      my $linklibs = join("", map { $_." " } @linklibs);
      my $cmd = '$(CC)';
      my $cmdflags = '$(BIN_CFLAGS)';
      if (grep /_cc\.o$/, @{$args{objs}}) {
          $cmd = '$(CXX)';
          $cmdflags = '$(BIN_CXXFLAGS)';
      }

      my $objs = join(" \\\n\t\t", fill_lines(' ', $COLUMNS - 16, @objs));
      my $deps = join(" \\\n" . ' ' x (length($bin) + 2),
                      fill_lines(' ', $COLUMNS - length($bin) - 2,
                                 @objs, @deps));

      return <<"EOF";
$bin: $deps
	rm -f $bin
	\$\${LDCMD:-$cmd} $cmdflags $linkflags\$(BIN_LDFLAGS) \\
		-o $bin \\
		$objs \\
		$linklibs\$(BIN_EX_LIBS)
EOF
  }
  sub in2script {
      my %args = @_;
      my $script = $args{script};
      my $sources = join(" ", @{$args{sources}});
      my $dofile = abs2rel(rel2abs(catfile($config{sourcedir},
                                           "util", "dofile.pl")),
                           rel2abs($config{builddir}));
      return <<"EOF";
$script: $sources configdata.pm
	\$(RM) "$script"
	\$(PERL) "-I\$(BLDDIR)" -Mconfigdata "$dofile" \\
	    "-o$target{build_file}" $sources > "$script"
	chmod a+x $script
EOF
  }
  sub generatedir {
      my %args = @_;
      my $dir = $args{dir};
      my @deps = compute_platform_depends(@{$args{deps}});
      my @comments = ();

      # We already have a 'test' target, and the top directory is just plain
      # silly
      return if $dir eq "test" || $dir eq ".";

      foreach my $type (("dso", "lib", "bin", "script")) {
          next unless defined($unified_info{dirinfo}->{$dir}->{products}->{$type});
          # For lib object files, we could update the library.  However, it
          # was decided that it's enough to build the directory local object
          # files, so we don't need to add any actions, and the dependencies
          # are already taken care of.
          if ($type ne "lib") {
              foreach my $prod (@{$unified_info{dirinfo}->{$dir}->{products}->{$type}}) {
                  if (dirname($prod) eq $dir) {
                      push @deps, compute_platform_depends($prod);
                  } else {
                      push @comments, "# No support to produce $type ".join(", ", @{$unified_info{dirinfo}->{$dir}->{products}->{$type}});
                  }
              }
          }
      }

      my $target = "$dir $dir/";
      my $deps = join(" \\\n\t",
                      fill_lines(' ', $COLUMNS - 8, @deps));
      my $comments = join("\n", "", @comments);
      return <<"EOF";
$target: \\
	$deps$comments
EOF
  }
  ""    # Important!  This becomes part of the template result.
-}<|MERGE_RESOLUTION|>--- conflicted
+++ resolved
@@ -1257,13 +1257,9 @@
            include/openssl/tls1.h
            include/openssl/dtls1.h
            include/openssl/srtp.h
-<<<<<<< HEAD
+           include/openssl/quic.h
            include/openssl/sslerr_legacy.h
            include/openssl/ech.h );
-=======
-           include/openssl/quic.h
-           include/openssl/sslerr_legacy.h );
->>>>>>> 479b9adb
    my @cryptoheaders_tmpl =
        qw( include/internal/dso.h
            include/internal/o_dir.h
