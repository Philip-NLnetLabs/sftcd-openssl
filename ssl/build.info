LIBS=../libssl

#Needed for the multiblock code in rec_layer_s3.c
IF[{- !$disabled{asm} -}]
  $AESDEF_x86=AES_ASM
  $AESDEF_x86_64=AES_ASM

  IF[$AESDEF_{- $target{asm_arch} -}]
    $AESDEF=$AESDEF_{- $target{asm_arch} -}
  ENDIF
ENDIF

$KTLSSRC=
IF[{- !$disabled{ktls} -}]
  $KTLSSRC=ktls.c
ENDIF

#TODO: For now we just include the libcrypto packet.c in libssl as well. We
#      could either continue to do it like this, or export all the WPACKET
#      symbols so that libssl can use them like any other. Probably would do
#      this privately so it does not become part of the public API.
SOURCE[../libssl]=\
        pqueue.c ../crypto/packet.c \
        statem/statem_srvr.c statem/statem_clnt.c  s3_lib.c  s3_enc.c record/rec_layer_s3.c \
        statem/statem_lib.c statem/extensions.c statem/extensions_srvr.c \
        statem/extensions_clnt.c statem/extensions_cust.c s3_msg.c \
        methods.c   t1_lib.c  t1_enc.c tls13_enc.c \
        d1_lib.c  record/rec_layer_d1.c d1_msg.c \
        statem/statem_dtls.c d1_srtp.c \
        ssl_lib.c ssl_cert.c ssl_sess.c \
        ssl_ciph.c ssl_stat.c ssl_rsa.c \
        ssl_asn1.c ssl_txt.c ssl_init.c ssl_conf.c  ssl_mcnf.c \
        bio_ssl.c ssl_err.c ssl_err_legacy.c tls_srp.c t1_trce.c ssl_utst.c \
        record/ssl3_buffer.c record/ssl3_record.c record/dtls1_bitmap.c \
<<<<<<< HEAD
        statem/statem.c record/ssl3_record_tls13.c esni.c ech.c
DEFINE[../libssl]=$AESDEF
=======
        statem/statem.c record/ssl3_record_tls13.c record/tls_pad.c \
        tls_depr.c $KTLSSRC
IF[{- !$disabled{'deprecated-3.0'} -}]
  SOURCE[../libssl]=s3_cbc.c  ssl_rsa_legacy.c
ENDIF
DEFINE[../libssl]=$AESDEF

SOURCE[../providers/libcommon.a]=record/tls_pad.c
SOURCE[../providers/libimplementations.a]=s3_cbc.c
>>>>>>> 33ac7b32
<|MERGE_RESOLUTION|>--- conflicted
+++ resolved
@@ -1,5 +1,4 @@
 LIBS=../libssl
-
 #Needed for the multiblock code in rec_layer_s3.c
 IF[{- !$disabled{asm} -}]
   $AESDEF_x86=AES_ASM
@@ -32,17 +31,14 @@
         ssl_asn1.c ssl_txt.c ssl_init.c ssl_conf.c  ssl_mcnf.c \
         bio_ssl.c ssl_err.c ssl_err_legacy.c tls_srp.c t1_trce.c ssl_utst.c \
         record/ssl3_buffer.c record/ssl3_record.c record/dtls1_bitmap.c \
-<<<<<<< HEAD
-        statem/statem.c record/ssl3_record_tls13.c esni.c ech.c
-DEFINE[../libssl]=$AESDEF
-=======
         statem/statem.c record/ssl3_record_tls13.c record/tls_pad.c \
+        esni.c ech.c \
         tls_depr.c $KTLSSRC
 IF[{- !$disabled{'deprecated-3.0'} -}]
   SOURCE[../libssl]=s3_cbc.c  ssl_rsa_legacy.c
 ENDIF
+
 DEFINE[../libssl]=$AESDEF
 
 SOURCE[../providers/libcommon.a]=record/tls_pad.c
-SOURCE[../providers/libimplementations.a]=s3_cbc.c
->>>>>>> 33ac7b32
+SOURCE[../providers/libimplementations.a]=s3_cbc.c